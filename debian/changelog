--- conflicted
+++ resolved
@@ -1,16 +1,14 @@
-<<<<<<< HEAD
 nuitka (2.0~rc4+ds-1) unstable; urgency=medium
 
   * New upstream pre-release.
 
  -- Kay Hayen <kay.hayen@gmail.com>  Fri, 01 Dec 2023 19:23:16 +0100
-=======
+
 nuitka (1.9.4+ds-1) unstable; urgency=medium
 
   * New upstream hotfix release.
 
  -- Kay Hayen <kay.hayen@gmail.com>  Wed, 06 Dec 2023 21:58:31 +0100
->>>>>>> 22b82b97
 
 nuitka (1.9.3+ds-1) unstable; urgency=medium
 
