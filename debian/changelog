--- conflicted
+++ resolved
@@ -1,16 +1,14 @@
-<<<<<<< HEAD
-nuitka (0.5.1~pre1+ds-1) UNRELEASED; urgency=medium
+nuitka (0.5.1~pre2+ds-1) UNRELEASED; urgency=medium
 
   * New upstream pre-release.
 
  -- Kay Hayen <kay.hayen@gmail.com>  Sat, 04 Jan 2014 09:58:47 +0100
-=======
+
 nuitka (0.5.0.1+ds-1) unstable; urgency=medium
 
   * New upstream hotfix release.
 
  -- Kay Hayen <kay.hayen@gmail.com>  Mon, 13 Jan 2014 23:37:37 +0100
->>>>>>> 00deab09
 
 nuitka (0.5.0+ds-1) unstable; urgency=medium
 
