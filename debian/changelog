--- conflicted
+++ resolved
@@ -1,16 +1,14 @@
-<<<<<<< HEAD
 nuitka (0.6.20~rc2+ds-1) unstable; urgency=medium
 
   * New upstream pre-release.
 
  -- Kay Hayen <kay.hayen@gmail.com>  Tue, 11 Jan 2022 11:36:04 +0100
-=======
+
 nuitka (0.6.19.3+ds-1) unstable; urgency=medium
 
   * New upstream hotfix release.
 
  -- Kay Hayen <kay.hayen@gmail.com>  Sun, 16 Jan 2022 11:32:51 +0100
->>>>>>> dac7f0b0
 
 nuitka (0.6.19.2+ds-1) unstable; urgency=medium
 
