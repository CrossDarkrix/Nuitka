<<<<<<< HEAD
=======
nuitka (1.6+ds-1) unstable; urgency=medium

  * New upstream release.

 -- Kay Hayen <kay.hayen@gmail.com>  Sun, 28 May 2023 21:05:53 +0200

>>>>>>> 4f51cc02
nuitka (1.5.8+ds-1) unstable; urgency=medium

  * New upstream hotfix release.

 -- Kay Hayen <kay.hayen@gmail.com>  Mon, 15 May 2023 10:19:45 +0200

nuitka (1.5.7+ds-1) unstable; urgency=medium

  * New upstream hotfix release.

 -- Kay Hayen <kay.hayen@gmail.com>  Mon, 24 Apr 2023 16:45:23 +0200

nuitka (1.5.6+ds-1) unstable; urgency=medium

  * New upstream hotfix release.

 -- Kay Hayen <kay.hayen@gmail.com>  Tue, 11 Apr 2023 10:09:53 +0200

nuitka (1.5.5+ds-1) unstable; urgency=medium

  * New upstream hotfix release.

 -- Kay Hayen <kay.hayen@gmail.com>  Tue, 04 Apr 2023 08:43:30 +0200

nuitka (1.5.4+ds-1) unstable; urgency=medium

  * New upstream hotfix release.

 -- Kay Hayen <kay.hayen@gmail.com>  Sun, 26 Mar 2023 10:24:29 +0200

nuitka (1.5.3+ds-1) unstable; urgency=medium

  * New upstream hotfix release.

 -- Kay Hayen <kay.hayen@gmail.com>  Thu, 16 Mar 2023 20:51:55 +0100

nuitka (1.5.2+ds-1) unstable; urgency=medium

  * New upstream hotfix release.

 -- Kay Hayen <kay.hayen@gmail.com>  Thu, 16 Mar 2023 13:44:56 +0100

nuitka (1.5.1+ds-1) unstable; urgency=medium

  * New upstream hotfix release.

 -- Kay Hayen <kay.hayen@gmail.com>  Mon, 13 Mar 2023 15:52:36 +0100

nuitka (1.5+ds-1) unstable; urgency=medium

  * New upstream release.

 -- Kay Hayen <kay.hayen@gmail.com>  Sat, 11 Mar 2023 15:55:37 +0100

nuitka (1.4.8+ds-1) unstable; urgency=medium

  * New upstream hotfix release.

 -- Kay Hayen <kay.hayen@gmail.com>  Tue, 21 Feb 2023 09:18:59 +0100

nuitka (1.4.7+ds-1) unstable; urgency=medium

  * New upstream hotfix release.

 -- Kay Hayen <kay.hayen@gmail.com>  Mon, 13 Feb 2023 14:38:57 +0100

nuitka (1.4.6+ds-1) unstable; urgency=medium

  * New upstream hotfix release.

 -- Kay Hayen <kay.hayen@gmail.com>  Sun, 12 Feb 2023 19:11:46 +0100

nuitka (1.4.5+ds-1) unstable; urgency=medium

  * New upstream hotfix release.

 -- Kay Hayen <kay.hayen@gmail.com>  Fri, 10 Feb 2023 07:36:27 +0100

nuitka (1.4.4+ds-1) unstable; urgency=medium

  * New upstream hotfix release.

 -- Kay Hayen <kay.hayen@gmail.com>  Tue, 07 Feb 2023 19:03:45 +0100

nuitka (1.4.3+ds-1) unstable; urgency=medium

  * New upstream hotfix release.

 -- Kay Hayen <kay.hayen@gmail.com>  Sat, 04 Feb 2023 07:24:47 +0100

nuitka (1.4.2+ds-1) unstable; urgency=medium

  * New upstream hotfix release.

 -- Kay Hayen <kay.hayen@gmail.com>  Tue, 31 Jan 2023 07:17:15 +0100

nuitka (1.4.1+ds-1) unstable; urgency=medium

  * New upstream hotfix release.

 -- Kay Hayen <kay.hayen@gmail.com>  Sun, 29 Jan 2023 23:21:23 +0100

nuitka (1.4+ds-1) unstable; urgency=medium

  * New upstream release.

 -- Kay Hayen <kay.hayen@gmail.com>  Thu, 26 Jan 2023 14:56:48 +0100

nuitka (1.3.8+ds-1) unstable; urgency=medium

  * New upstream hotfix release.

 -- Kay Hayen <kay.hayen@gmail.com>  Mon, 16 Jan 2023 11:05:41 +0100

nuitka (1.3.7+ds-1) unstable; urgency=medium

  * New upstream hotfix release.

 -- Kay Hayen <kay.hayen@gmail.com>  Mon, 09 Jan 2023 16:51:14 +0100

nuitka (1.3.6+ds-1) unstable; urgency=medium

  * New upstream hotfix release.

 -- Kay Hayen <kay.hayen@gmail.com>  Fri, 06 Jan 2023 09:10:31 +0100

nuitka (1.3.5+ds-1) unstable; urgency=medium

  * New upstream hotfix release.

 -- Kay Hayen <kay.hayen@gmail.com>  Sun, 01 Jan 2023 09:39:39 +0100

nuitka (1.3.4+ds-1) unstable; urgency=medium

  * New upstream hotfix release.

 -- Kay Hayen <kay.hayen@gmail.com>  Wed, 28 Dec 2022 21:20:25 +0100

nuitka (1.3.3+ds-1) unstable; urgency=medium

  * New upstream hotfix release.

 -- Kay Hayen <kay.hayen@gmail.com>  Mon, 26 Dec 2022 10:39:49 +0100

nuitka (1.3.2+ds-1) unstable; urgency=medium

  * New upstream hotfix release.

 -- Kay Hayen <kay.hayen@gmail.com>  Fri, 23 Dec 2022 08:19:05 +0100

nuitka (1.3.1+ds-1) unstable; urgency=medium

  * New upstream hotfix release.

 -- Kay Hayen <kay.hayen@gmail.com>  Wed, 21 Dec 2022 19:14:46 +0100

nuitka (1.3+ds-1) unstable; urgency=medium

  * New upstream release.

 -- Kay Hayen <kay.hayen@gmail.com>  Wed, 21 Dec 2022 13:14:49 +0100

nuitka (1.2.7+ds-1) unstable; urgency=medium

  * New upstream hotfix release.

 -- Kay Hayen <kay.hayen@gmail.com>  Tue, 13 Dec 2022 11:16:23 +0100

nuitka (1.2.6+ds-1) unstable; urgency=medium

  * New upstream hotfix release.

 -- Kay Hayen <kay.hayen@gmail.com>  Thu, 08 Dec 2022 07:18:44 +0100

nuitka (1.2.5+ds-1) unstable; urgency=medium

  * New upstream hotfix release.

 -- Kay Hayen <kay.hayen@gmail.com>  Wed, 07 Dec 2022 15:57:44 +0100

nuitka (1.2.4+ds-1) unstable; urgency=medium

  * New upstream hotfix release.

 -- Kay Hayen <kay.hayen@gmail.com>  Sat, 03 Dec 2022 13:45:31 +0100

nuitka (1.2.3+ds-1) unstable; urgency=medium

  * New upstream hotfix release.

 -- Kay Hayen <kay.hayen@gmail.com>  Sat, 26 Nov 2022 11:07:57 +0100

nuitka (1.2.2+ds-1) unstable; urgency=medium

  * New upstream hotfix release.

 -- Kay Hayen <kay.hayen@gmail.com>  Sat, 19 Nov 2022 17:05:08 +0100

nuitka (1.2.1+ds-1) unstable; urgency=medium

  * New upstream hotfix release.

 -- Kay Hayen <kay.hayen@gmail.com>  Wed, 16 Nov 2022 17:15:00 +0100

nuitka (1.2+ds-1) unstable; urgency=medium

  * New upstream release.

 -- Kay Hayen <kay.hayen@gmail.com>  Tue, 08 Nov 2022 09:42:28 +0100

nuitka (1.1.7+ds-1) unstable; urgency=medium

  * New upstream hotfix release.

  * Handle Debian sid change in release number (Closes: #1022400)

 -- Kay Hayen <kay.hayen@gmail.com>  Wed, 26 Oct 2022 14:46:14 +0200

nuitka (1.1.6+ds-1) unstable; urgency=medium

  * New upstream hotfix release.

 -- Kay Hayen <kay.hayen@gmail.com>  Wed, 19 Oct 2022 18:36:12 +0200

nuitka (1.1.5+ds-1) unstable; urgency=medium

  * New upstream hotfix release.

 -- Kay Hayen <kay.hayen@gmail.com>  Fri, 14 Oct 2022 08:19:39 +0200

nuitka (1.1.4+ds-1) unstable; urgency=medium

  * New upstream hotfix release.

 -- Kay Hayen <kay.hayen@gmail.com>  Fri, 14 Oct 2022 08:19:33 +0200

nuitka (1.1.3+ds-1) unstable; urgency=medium

  * New upstream hotfix release.

 -- Kay Hayen <kay.hayen@gmail.com>  Sat, 08 Oct 2022 17:40:59 +0200

nuitka (1.1.2+ds-1) unstable; urgency=medium

  * New upstream hotfix release.

 -- Kay Hayen <kay.hayen@gmail.com>  Tue, 04 Oct 2022 14:39:39 +0200

nuitka (1.1.1+ds-1) unstable; urgency=medium

  * New upstream hotfix release.

 -- Kay Hayen <kay.hayen@gmail.com>  Sun, 02 Oct 2022 11:10:07 +0200

nuitka (1.1+ds-1) unstable; urgency=medium

  * New upstream release.

 -- Kay Hayen <kay.hayen@gmail.com>  Sun, 25 Sep 2022 18:58:01 +0200

nuitka (1.0.8+ds-1) unstable; urgency=medium

  * New upstream hotfix release.

 -- Kay Hayen <kay.hayen@gmail.com>  Mon, 19 Sep 2022 08:18:45 +0200

nuitka (1.0.7+ds-1) unstable; urgency=medium

  * New upstream hotfix release.

 -- Kay Hayen <kay.hayen@gmail.com>  Sun, 11 Sep 2022 10:34:06 +0200

nuitka (1.0.6+ds-1) unstable; urgency=medium

  * New upstream hotfix release.

 -- Kay Hayen <kay.hayen@gmail.com>  Tue, 23 Aug 2022 20:07:27 +0200

nuitka (1.0.5+ds-1) unstable; urgency=medium

  * New upstream hotfix release.

 -- Kay Hayen <kay.hayen@gmail.com>  Sun, 21 Aug 2022 08:24:28 +0200

nuitka (1.0.4+ds-1) unstable; urgency=medium

  * New upstream hotfix release.

 -- Kay Hayen <kay.hayen@gmail.com>  Sat, 13 Aug 2022 16:13:29 +0200

nuitka (1.0.3+ds-1) unstable; urgency=medium

  * New upstream hotfix release.

 -- Kay Hayen <kay.hayen@gmail.com>  Wed, 10 Aug 2022 13:16:19 +0200

nuitka (1.0.2+ds-1) unstable; urgency=medium

  * New upstream hotfix release.

 -- Kay Hayen <kay.hayen@gmail.com>  Mon, 08 Aug 2022 08:13:46 +0200

nuitka (1.0.1+ds-1) unstable; urgency=medium

  * New upstream hotfix release.

 -- Kay Hayen <kay.hayen@gmail.com>  Thu, 04 Aug 2022 16:55:17 +0200

nuitka (1.0+ds-1) unstable; urgency=medium

  * New upstream release.

 -- Kay Hayen <kay.hayen@gmail.com>  Sat, 30 Jul 2022 16:16:40 +0200

nuitka (0.9.6+ds-1) unstable; urgency=medium

  * New upstream hotfix release.

 -- Kay Hayen <kay.hayen@gmail.com>  Sun, 17 Jul 2022 18:40:22 +0200

nuitka (0.9.5+ds-1) unstable; urgency=medium

  * New upstream hotfix release.

 -- Kay Hayen <kay.hayen@gmail.com>  Fri, 15 Jul 2022 13:59:28 +0200

nuitka (0.9.4+ds-1) unstable; urgency=medium

  * New upstream hotfix release.

 -- Kay Hayen <kay.hayen@gmail.com>  Thu, 07 Jul 2022 09:24:53 +0200

nuitka (0.9.3+ds-1) unstable; urgency=medium

  * New upstream hotfix release.

 -- Kay Hayen <kay.hayen@gmail.com>  Sat, 02 Jul 2022 18:49:29 +0200

nuitka (0.9.2+ds-1) unstable; urgency=medium

  * New upstream hotfix release.

 -- Kay Hayen <kay.hayen@gmail.com>  Thu, 30 Jun 2022 08:40:14 +0200

nuitka (0.9.1+ds-1) unstable; urgency=medium

  * New upstream hotfix release.

 -- Kay Hayen <kay.hayen@gmail.com>  Sun, 26 Jun 2022 10:41:06 +0200

nuitka (0.9+ds-1) unstable; urgency=medium

  * New upstream release.

  * Python 3.10 is now compatible again. (Closes: #1006051)

  * Solved CVE-2022-2054 (Closes: #1012762)

 -- Kay Hayen <kay.hayen@gmail.com>  Thu, 23 Jun 2022 08:36:25 +0200

nuitka (0.8.4+ds-1) unstable; urgency=medium

  * New upstream hotfix release.

 -- Kay Hayen <kay.hayen@gmail.com>  Tue, 07 Jun 2022 17:21:39 +0200

nuitka (0.8.3+ds-1) unstable; urgency=medium

  * New upstream hotfix release.

 -- Kay Hayen <kay.hayen@gmail.com>  Sat, 28 May 2022 14:59:01 +0200

nuitka (0.8.2+ds-1) unstable; urgency=medium

  * New upstream hotfix release.

 -- Kay Hayen <kay.hayen@gmail.com>  Thu, 26 May 2022 08:23:28 +0200

nuitka (0.8.1+ds-1) unstable; urgency=medium

  * New upstream hotfix release.

 -- Kay Hayen <kay.hayen@gmail.com>  Mon, 23 May 2022 08:31:51 +0200

nuitka (0.8+ds-1) unstable; urgency=medium

  * New upstream release.

 -- Kay Hayen <kay.hayen@gmail.com>  Thu, 19 May 2022 14:24:06 +0200

nuitka (0.7.7+ds-1) unstable; urgency=medium

  * New upstream hotfix release.

 -- Kay Hayen <kay.hayen@gmail.com>  Fri, 01 Apr 2022 12:01:36 +0200

nuitka (0.7.6+ds-1) unstable; urgency=medium

  * New upstream hotfix release.

 -- Kay Hayen <kay.hayen@gmail.com>  Sat, 19 Mar 2022 13:44:59 +0100

nuitka (0.7.5+ds-1) unstable; urgency=medium

  * New upstream hotfix release.

 -- Kay Hayen <kay.hayen@gmail.com>  Mon, 14 Mar 2022 18:55:11 +0100

nuitka (0.7.4+ds-1) unstable; urgency=medium

  * New upstream hotfix release.

 -- Kay Hayen <kay.hayen@gmail.com>  Sat, 12 Mar 2022 13:50:50 +0100

nuitka (0.7.3+ds-1) unstable; urgency=medium

  * New upstream hotfix release.

 -- Kay Hayen <kay.hayen@gmail.com>  Sun, 27 Feb 2022 13:58:34 +0100

nuitka (0.7.2+ds-1) unstable; urgency=medium

  * New upstream hotfix release.

 -- Kay Hayen <kay.hayen@gmail.com>  Sat, 26 Feb 2022 16:54:03 +0100

nuitka (0.7.1+ds-1) unstable; urgency=medium

  * New upstream hotfix release.

 -- Kay Hayen <kay.hayen@gmail.com>  Thu, 24 Feb 2022 13:22:40 +0100

nuitka (0.7+ds-1) unstable; urgency=medium

  * New upstream release.

 -- Kay Hayen <kay.hayen@gmail.com>  Sun, 20 Feb 2022 09:09:50 +0100

nuitka (0.6.19.7+ds-1) unstable; urgency=medium

  * New upstream hotfix release.

 -- Kay Hayen <kay.hayen@gmail.com>  Fri, 11 Feb 2022 14:37:34 +0100

nuitka (0.6.19.6+ds-1) unstable; urgency=medium

  * New upstream hotfix release.

 -- Kay Hayen <kay.hayen@gmail.com>  Thu, 03 Feb 2022 10:30:39 +0100

nuitka (0.6.19.5+ds-1) unstable; urgency=medium

  * New upstream hotfix release.

 -- Kay Hayen <kay.hayen@gmail.com>  Tue, 01 Feb 2022 18:53:20 +0100

nuitka (0.6.19.4+ds-1) unstable; urgency=medium

  * New upstream hotfix release.

 -- Kay Hayen <kay.hayen@gmail.com>  Wed, 19 Jan 2022 10:02:04 +0100

nuitka (0.6.19.3+ds-1) unstable; urgency=medium

  * New upstream hotfix release.

 -- Kay Hayen <kay.hayen@gmail.com>  Sun, 16 Jan 2022 11:32:51 +0100

nuitka (0.6.19.2+ds-1) unstable; urgency=medium

  * New upstream hotfix release.

 -- Kay Hayen <kay.hayen@gmail.com>  Fri, 14 Jan 2022 11:03:16 +0100

nuitka (0.6.19.1+ds-1) unstable; urgency=medium

  * New upstream hotfix release.

 -- Kay Hayen <kay.hayen@gmail.com>  Tue, 11 Jan 2022 07:59:24 +0100

nuitka (0.6.19+ds-1) unstable; urgency=medium

  * New upstream release.

 -- Kay Hayen <kay.hayen@gmail.com>  Sun, 09 Jan 2022 13:14:29 +0100

nuitka (0.6.18.6+ds-1) unstable; urgency=medium

  * New upstream hotfix release.

 -- Kay Hayen <kay.hayen@gmail.com>  Wed, 29 Dec 2021 19:42:43 +0100

nuitka (0.6.18.5+ds-1) unstable; urgency=medium

  * New upstream hotfix release.

 -- Kay Hayen <kay.hayen@gmail.com>  Mon, 20 Dec 2021 13:41:00 +0100

nuitka (0.6.18.4+ds-1) unstable; urgency=medium

  * New upstream hotfix release.

 -- Kay Hayen <kay.hayen@gmail.com>  Thu, 16 Dec 2021 08:31:41 +0100

nuitka (0.6.18.3+ds-1) unstable; urgency=medium

  * New upstream hotfix release.

 -- Kay Hayen <kay.hayen@gmail.com>  Fri, 10 Dec 2021 17:49:19 +0100

nuitka (0.6.18.2+ds-1) unstable; urgency=medium

  * New upstream hotfix release.

 -- Kay Hayen <kay.hayen@gmail.com>  Thu, 09 Dec 2021 14:52:56 +0100

nuitka (0.6.18.1+ds-1) unstable; urgency=medium

  * New upstream hotfix release.

 -- Kay Hayen <kay.hayen@gmail.com>  Sat, 04 Dec 2021 18:39:19 +0100

nuitka (0.6.18+ds-1) unstable; urgency=medium

  * New upstream release.

 -- Kay Hayen <kay.hayen@gmail.com>  Thu, 02 Dec 2021 17:33:56 +0100

nuitka (0.6.17.7+ds-1) unstable; urgency=medium

  * New upstream hotfix release.

 -- Kay Hayen <kay.hayen@gmail.com>  Mon, 15 Nov 2021 14:33:27 +0100

nuitka (0.6.17.6+ds-1) unstable; urgency=medium

  * New upstream hotfix release.

 -- Kay Hayen <kay.hayen@gmail.com>  Mon, 08 Nov 2021 14:07:11 +0100

nuitka (0.6.17.5+ds-1) unstable; urgency=medium

  * New upstream hotfix release.

 -- Kay Hayen <kay.hayen@gmail.com>  Thu, 28 Oct 2021 11:52:02 +0200

nuitka (0.6.17.4+ds-1) unstable; urgency=medium

  * New upstream hotfix release.

 -- Kay Hayen <kay.hayen@gmail.com>  Thu, 21 Oct 2021 13:03:34 +0200

nuitka (0.6.17.3+ds-1) unstable; urgency=medium

  * New upstream hotfix release.

 -- Kay Hayen <kay.hayen@gmail.com>  Thu, 14 Oct 2021 10:32:17 +0200

nuitka (0.6.17.2+ds-1) unstable; urgency=medium

  * New upstream hotfix release.

 -- Kay Hayen <kay.hayen@gmail.com>  Tue, 05 Oct 2021 17:21:29 +0200

nuitka (0.6.17.1+ds-1) unstable; urgency=medium

  * New upstream hotfix release.

 -- Kay Hayen <kay.hayen@gmail.com>  Wed, 29 Sep 2021 12:28:39 +0200

nuitka (0.6.17+ds-1) unstable; urgency=medium

  * New upstream release.

 -- Kay Hayen <kay.hayen@gmail.com>  Mon, 27 Sep 2021 13:38:42 +0200

nuitka (0.6.16.5+ds-1) experimental; urgency=medium

  * New upstream hotfix release.

 -- Kay Hayen <kay.hayen@gmail.com>  Mon, 06 Sep 2021 10:46:40 +0200

nuitka (0.6.16.4+ds-1) experimental; urgency=medium

  * New upstream hotfix release.

 -- Kay Hayen <kay.hayen@gmail.com>  Wed, 25 Aug 2021 11:51:44 +0200

nuitka (0.6.16.3+ds-1) experimental; urgency=medium

  * New upstream hotfix release.

 -- Kay Hayen <kay.hayen@gmail.com>  Sat, 07 Aug 2021 18:14:58 +0200

nuitka (0.6.16.2+ds-1) experimental; urgency=medium

  * New upstream hotfix release.

 -- Kay Hayen <kay.hayen@gmail.com>  Fri, 02 Jul 2021 10:40:08 +0200

nuitka (0.6.16.1+ds-1) experimental; urgency=medium

  * New upstream hotfix release.

 -- Kay Hayen <kay.hayen@gmail.com>  Fri, 25 Jun 2021 16:45:43 +0200

nuitka (0.6.16+ds-1) experimental; urgency=medium

  * New upstream release.

 -- Kay Hayen <kay.hayen@gmail.com>  Thu, 24 Jun 2021 11:52:37 +0200

nuitka (0.6.15.3+ds-1) experimental; urgency=medium

  * New upstream hotfix release.

 -- Kay Hayen <kay.hayen@gmail.com>  Sun, 06 Jun 2021 12:18:06 +0200

nuitka (0.6.15.2+ds-1) experimental; urgency=medium

  * New upstream hotfix release.

 -- Kay Hayen <kay.hayen@gmail.com>  Thu, 03 Jun 2021 11:41:07 +0200

nuitka (0.6.15.1+ds-1) experimental; urgency=medium

  * New upstream hotfix release.

 -- Kay Hayen <kay.hayen@gmail.com>  Mon, 31 May 2021 17:12:04 +0200

nuitka (0.6.15+ds-1) experimental; urgency=medium

  * New upstream release.

 -- Kay Hayen <kay.hayen@gmail.com>  Mon, 24 May 2021 12:26:59 +0200

nuitka (0.6.14.7+ds-1) unstable; urgency=medium

  * New upstream hotfix release.

 -- Kay Hayen <kay.hayen@gmail.com>  Mon, 10 May 2021 16:25:14 +0200

nuitka (0.6.14.6+ds-1) unstable; urgency=medium

  * New upstream hotfix release.

 -- Kay Hayen <kay.hayen@gmail.com>  Mon, 03 May 2021 07:57:04 +0200

nuitka (0.6.14.5+ds-1) experimental; urgency=medium

  * New upstream hotfix release.

 -- Kay Hayen <kay.hayen@gmail.com>  Thu, 22 Apr 2021 08:51:05 +0200

nuitka (0.6.14.4+ds-1) unstable; urgency=medium

  * New upstream hotfix release.

 -- Kay Hayen <kay.hayen@gmail.com>  Sun, 18 Apr 2021 16:13:42 +0200

nuitka (0.6.14.3+ds-1) unstable; urgency=medium

  * New upstream hotfix release.

 -- Kay Hayen <kay.hayen@gmail.com>  Sun, 18 Apr 2021 10:29:07 +0200

nuitka (0.6.14.2+ds-1) unstable; urgency=medium

  * New upstream hotfix release.

 -- Kay Hayen <kay.hayen@gmail.com>  Sat, 17 Apr 2021 11:03:23 +0200

nuitka (0.6.14.1+ds-1) unstable; urgency=medium

  * New upstream hotfix release.

 -- Kay Hayen <kay.hayen@gmail.com>  Fri, 16 Apr 2021 07:49:30 +0200

nuitka (0.6.14+ds-1) unstable; urgency=medium

  * New upstream release.

 -- Kay Hayen <kay.hayen@gmail.com>  Thu, 15 Apr 2021 11:09:55 +0200

nuitka (0.6.13.3+ds-1) unstable; urgency=medium

  * New upstream hotfix release.

 -- Kay Hayen <kay.hayen@gmail.com>  Sun, 04 Apr 2021 11:11:56 +0200

nuitka (0.6.13.2+ds-1) unstable; urgency=medium

  * New upstream hotfix release.

 -- Kay Hayen <kay.hayen@gmail.com>  Sat, 27 Mar 2021 19:44:51 +0100

nuitka (0.6.13.1+ds-1) unstable; urgency=medium

  * New upstream hotfix release.

 -- Kay Hayen <kay.hayen@gmail.com>  Fri, 26 Mar 2021 14:28:02 +0100

nuitka (0.6.13+ds-1) unstable; urgency=medium

  * New upstream release.

 -- Kay Hayen <kay.hayen@gmail.com>  Wed, 17 Mar 2021 08:58:23 +0100

nuitka (0.6.12.4+ds-1) unstable; urgency=medium

  * New upstream hotfix release.

 -- Kay Hayen <kay.hayen@gmail.com>  Thu, 11 Mar 2021 12:16:01 +0100

nuitka (0.6.12.3+ds-1) unstable; urgency=medium

  * New upstream hotfix release.

 -- Kay Hayen <kay.hayen@gmail.com>  Sun, 21 Feb 2021 06:04:51 +0100

nuitka (0.6.12.2+ds-1) unstable; urgency=medium

  * New upstream hotfix release.

 -- Kay Hayen <kay.hayen@gmail.com>  Sun, 14 Feb 2021 14:25:06 +0100

nuitka (0.6.12.1+ds-1) unstable; urgency=medium

  * New upstream hotfix release.

 -- Kay Hayen <kay.hayen@gmail.com>  Wed, 10 Feb 2021 00:23:11 +0100

nuitka (0.6.12+ds-1) unstable; urgency=medium

  * New upstream release.

 -- Kay Hayen <kay.hayen@gmail.com>  Tue, 09 Feb 2021 11:08:35 +0100

nuitka (0.6.11.6+ds-1) unstable; urgency=medium

  * New upstream hotfix release.

 -- Kay Hayen <kay.hayen@gmail.com>  Sun, 07 Feb 2021 19:59:48 +0100

nuitka (0.6.11.5+ds-1) unstable; urgency=medium

  * New upstream hotfix release.

 -- Kay Hayen <kay.hayen@gmail.com>  Mon, 01 Feb 2021 12:17:21 +0100

nuitka (0.6.11.4+ds-1) unstable; urgency=medium

  * New upstream hotfix release.

 -- Kay Hayen <kay.hayen@gmail.com>  Wed, 27 Jan 2021 17:09:48 +0100

nuitka (0.6.11.3+ds-1) unstable; urgency=medium

  * New upstream hotfix release.

 -- Kay Hayen <kay.hayen@gmail.com>  Tue, 26 Jan 2021 11:16:07 +0100

nuitka (0.6.11.2+ds-1) unstable; urgency=medium

  * New upstream hotfix release.

 -- Kay Hayen <kay.hayen@gmail.com>  Mon, 25 Jan 2021 20:14:39 +0100

nuitka (0.6.11.1+ds-1) unstable; urgency=medium

  * New upstream hotfix release.

 -- Kay Hayen <kay.hayen@gmail.com>  Sun, 24 Jan 2021 17:55:22 +0100

nuitka (0.6.11+ds-1) unstable; urgency=medium

  * New upstream release.

 -- Kay Hayen <kay.hayen@gmail.com>  Sat, 23 Jan 2021 10:01:54 +0100

nuitka (0.6.10.5+ds-1) unstable; urgency=medium

  * New upstream hotfix release.

 -- Kay Hayen <kay.hayen@gmail.com>  Thu, 07 Jan 2021 11:04:59 +0100

nuitka (0.6.10.4+ds-1) unstable; urgency=medium

  * New upstream hotfix release.

 -- Kay Hayen <kay.hayen@gmail.com>  Tue, 29 Dec 2020 16:17:44 +0100

nuitka (0.6.10.3+ds-1) unstable; urgency=medium

  * New upstream hotfix release.

 -- Kay Hayen <kay.hayen@gmail.com>  Thu, 24 Dec 2020 16:30:17 +0100

nuitka (0.6.10.2+ds-1) unstable; urgency=medium

  * New upstream hotfix release.

 -- Kay Hayen <kay.hayen@gmail.com>  Sun, 20 Dec 2020 10:56:00 +0100

nuitka (0.6.10.1+ds-1) unstable; urgency=medium

  * New upstream hotfix release.

 -- Kay Hayen <kay.hayen@gmail.com>  Sun, 13 Dec 2020 19:47:53 +0100

nuitka (0.6.10+ds-1) unstable; urgency=medium

  * New upstream release.

 -- Kay Hayen <kay.hayen@gmail.com>  Mon, 07 Dec 2020 12:44:03 +0100

nuitka (0.6.9.7+ds-1) unstable; urgency=medium

  * New upstream hotfix release.

 -- Kay Hayen <kay.hayen@gmail.com>  Mon, 16 Nov 2020 11:20:22 +0100

nuitka (0.6.9.6+ds-1) unstable; urgency=medium

  * New upstream hotfix release.

 -- Kay Hayen <kay.hayen@gmail.com>  Wed, 04 Nov 2020 08:32:22 +0100

nuitka (0.6.9.5+ds-1) unstable; urgency=medium

  * New upstream hotfix release.

 -- Kay Hayen <kay.hayen@gmail.com>  Fri, 30 Oct 2020 13:49:19 +0100

nuitka (0.6.9.4+ds-1) unstable; urgency=medium

  * New upstream hotfix release.

 -- Kay Hayen <kay.hayen@gmail.com>  Mon, 19 Oct 2020 10:55:17 +0200

nuitka (0.6.9.3+ds-1) unstable; urgency=medium

  * New upstream hotfix release.

 -- Kay Hayen <kay.hayen@gmail.com>  Mon, 12 Oct 2020 17:17:10 +0200

nuitka (0.6.9.2+ds-1) unstable; urgency=medium

  * New upstream hotfix release.

 -- Kay Hayen <kay.hayen@gmail.com>  Sun, 04 Oct 2020 12:47:36 +0200

nuitka (0.6.9.1+ds-1) unstable; urgency=medium

  * New upstream hotfix release.

 -- Kay Hayen <kay.hayen@gmail.com>  Sat, 19 Sep 2020 14:38:08 +0200

nuitka (0.6.9+ds-1) unstable; urgency=medium

  * New upstream release.

 -- Kay Hayen <kay.hayen@gmail.com>  Mon, 14 Sep 2020 15:40:36 +0200

nuitka (0.6.8.4+ds-1) unstable; urgency=medium

  * New upstream hotfix release.

  * Source only upload. (Closes: #961896)

  * Updated VCS URLs. (Closes: #961895)

 -- Kay Hayen <kay.hayen@gmail.com>  Sat, 06 Jun 2020 09:58:32 +0200

nuitka (0.6.8.3+ds-1) unstable; urgency=medium

  * New upstream hotfix release.

 -- Kay Hayen <kay.hayen@gmail.com>  Sat, 23 May 2020 13:56:13 +0200

nuitka (0.6.8.2+ds-1) unstable; urgency=medium

  * New upstream hotfix release.

 -- Kay Hayen <kay.hayen@gmail.com>  Thu, 21 May 2020 15:04:13 +0200

nuitka (0.6.8.1+ds-1) unstable; urgency=medium

  * New upstream hotfix release.

  * Corrected copyright file format to not have emails.

 -- Kay Hayen <kay.hayen@gmail.com>  Fri, 15 May 2020 08:32:39 +0200

nuitka (0.6.8+ds-1) unstable; urgency=medium

  * New upstream release.

  * Changed dependencies to prefer Debian 11 packages.
    (Closes: #937166).

 -- Kay Hayen <kay.hayen@gmail.com>  Mon, 11 May 2020 16:41:34 +0200

nuitka (0.6.7+ds-1) unstable; urgency=medium

  * New upstream release.

  * The rst2pdf dependency is finally fixed
    (Closes: #943645) (Closes: #947573).

  * Enabled package build without Python2 (Closes: #937166)

 -- Kay Hayen <kay.hayen@gmail.com>  Thu, 23 Jan 2020 12:34:10 +0100

nuitka (0.6.6+ds-1) unstable; urgency=medium

  * New upstream release.

 -- Kay Hayen <kay.hayen@gmail.com>  Fri, 27 Dec 2019 08:47:38 +0100

nuitka (0.6.6~rc7+ds-1) unstable; urgency=medium

  * New upstream pre-release.

 -- Kay Hayen <kay.hayen@gmail.com>  Tue, 24 Sep 2019 08:49:41 +0200

nuitka (0.6.5+ds-1) unstable; urgency=medium

  * New upstream release.

 -- Kay Hayen <kay.hayen@gmail.com>  Sat, 27 Jul 2019 12:07:20 +0200

nuitka (0.6.4+ds-1) experimental; urgency=medium

  * New upstream release.

 -- Kay Hayen <kay.hayen@gmail.com>  Fri, 07 Jun 2019 23:30:22 +0200

nuitka (0.6.3.1+ds-1) experimental; urgency=medium

  * New upstream hotfix release.

 -- Kay Hayen <kay.hayen@gmail.com>  Thu, 25 Apr 2019 22:08:36 +0200

nuitka (0.6.3+ds-1) unstable; urgency=medium

  * New upstream release.

 -- Kay Hayen <kay.hayen@gmail.com>  Thu, 04 Apr 2019 06:12:30 +0200

nuitka (0.6.2+ds-1) unstable; urgency=medium

  * New upstream release.

 -- Kay Hayen <kay.hayen@gmail.com>  Sat, 16 Feb 2019 08:48:51 +0100

nuitka (0.6.1.1+ds-1) unstable; urgency=medium

  * New upstream hotfix release.

 -- Kay Hayen <kay.hayen@gmail.com>  Thu, 24 Jan 2019 09:13:53 +0100

nuitka (0.6.1+ds-1) unstable; urgency=medium

  * New upstream release.

  * Depend on python-pil over python-imaging (Closes: #917694).

 -- Kay Hayen <kay.hayen@gmail.com>  Sat, 05 Jan 2019 12:41:57 +0100

nuitka (0.6.0.6+ds-1) unstable; urgency=medium

  * New upstream hotfix release.

 -- Kay Hayen <kay.hayen@gmail.com>  Wed, 31 Oct 2018 09:03:57 +0100

nuitka (0.6.0.5+ds-1) unstable; urgency=medium

  * New upstream hotfix release.

 -- Kay Hayen <kay.hayen@gmail.com>  Thu, 18 Oct 2018 23:11:34 +0200

nuitka (0.6.0.4+ds-1) unstable; urgency=medium

  * New upstream hotfix release.

 -- Kay Hayen <kay.hayen@gmail.com>  Sun, 14 Oct 2018 08:26:48 +0200

nuitka (0.6.0.3+ds-1) unstable; urgency=medium

  * New upstream hotfix release.

 -- Kay Hayen <kay.hayen@gmail.com>  Sat, 06 Oct 2018 10:43:33 +0200

nuitka (0.6.0.2+ds-1) unstable; urgency=medium

  * New upstream hotfix release.

 -- Kay Hayen <kay.hayen@gmail.com>  Wed, 03 Oct 2018 10:41:52 +0200

nuitka (0.6.0.1+ds-1) unstable; urgency=medium

  * New upstream hotfix release.

 -- Kay Hayen <kay.hayen@gmail.com>  Thu, 27 Sep 2018 09:57:05 +0200

nuitka (0.6.0+ds-1) unstable; urgency=medium

  * New upstream release.

 -- Kay Hayen <kay.hayen@gmail.com>  Wed, 26 Sep 2018 07:00:04 +0200

nuitka (0.5.33+ds-1) unstable; urgency=medium

  * New upstream release.

 -- Kay Hayen <kay.hayen@gmail.com>  Thu, 13 Sep 2018 19:01:48 +0200

nuitka (0.5.32.8+ds-1) unstable; urgency=medium

  * New upstream hotfix release.

 -- Kay Hayen <kay.hayen@gmail.com>  Tue, 04 Sep 2018 14:58:47 +0200

nuitka (0.5.32.7+ds-1) unstable; urgency=medium

  * New upstream hotfix release.

 -- Kay Hayen <kay.hayen@gmail.com>  Thu, 23 Aug 2018 22:06:00 +0200

nuitka (0.5.32.6+ds-1) unstable; urgency=medium

  * New upstream hotfix release.

 -- Kay Hayen <kay.hayen@gmail.com>  Thu, 23 Aug 2018 20:05:18 +0200

nuitka (0.5.32.5+ds-1) unstable; urgency=medium

  * New upstream hotfix release.

 -- Kay Hayen <kay.hayen@gmail.com>  Wed, 15 Aug 2018 19:06:01 +0200

nuitka (0.5.32.4+ds-1) unstable; urgency=medium

  * New upstream hotfix release.

 -- Kay Hayen <kay.hayen@gmail.com>  Fri, 10 Aug 2018 12:06:44 +0200

nuitka (0.5.32.3+ds-1) unstable; urgency=medium

  * New upstream hotfix release.

 -- Kay Hayen <kay.hayen@gmail.com>  Sat, 04 Aug 2018 10:40:31 +0200

nuitka (0.5.32.2+ds-1) unstable; urgency=medium

  * New upstream hotfix release.

 -- Kay Hayen <kay.hayen@gmail.com>  Wed, 01 Aug 2018 17:38:43 +0200

nuitka (0.5.32.1+ds-1) unstable; urgency=medium

  * New upstream hotfix release.

 -- Kay Hayen <kay.hayen@gmail.com>  Sat, 28 Jul 2018 20:16:29 +0200

nuitka (0.5.32+ds-1) unstable; urgency=medium

  * New upstream release.

 -- Kay Hayen <kay.hayen@gmail.com>  Sat, 28 Jul 2018 15:07:21 +0200

nuitka (0.5.31+ds-1) unstable; urgency=medium

  * New upstream release.

 -- Kay Hayen <kay.hayen@gmail.com>  Mon, 09 Jul 2018 08:23:02 +0200

nuitka (0.5.30+ds-1) unstable; urgency=medium

  * New upstream release.

 -- Kay Hayen <kay.hayen@gmail.com>  Mon, 30 Apr 2018 09:50:54 +0200

nuitka (0.5.29.5+ds-1) unstable; urgency=medium

  * New upstream hotfix release.

 -- Kay Hayen <kay.hayen@gmail.com>  Wed, 25 Apr 2018 09:33:55 +0200

nuitka (0.5.29.4+ds-1) unstable; urgency=medium

  * New upstream hotfix release.

 -- Kay Hayen <kay.hayen@gmail.com>  Mon, 09 Apr 2018 20:22:37 +0200

nuitka (0.5.29.3+ds-1) unstable; urgency=medium

  * New upstream hotfix release.

 -- Kay Hayen <kay.hayen@gmail.com>  Sat, 31 Mar 2018 16:12:25 +0200

nuitka (0.5.29.2+ds-1) unstable; urgency=medium

  * New upstream hotfix release.

 -- Kay Hayen <kay.hayen@gmail.com>  Thu, 29 Mar 2018 10:19:24 +0200

nuitka (0.5.29.1+ds-1) unstable; urgency=medium

  * New upstream hotfix release.

 -- Kay Hayen <kay.hayen@gmail.com>  Tue, 27 Mar 2018 18:22:54 +0200

nuitka (0.5.29+ds-1) unstable; urgency=medium

  * New upstream release.

 -- Kay Hayen <kay.hayen@gmail.com>  Mon, 26 Mar 2018 20:13:44 +0200

nuitka (0.5.28.2+ds-1) unstable; urgency=medium

  * New upstream hotfix release.

 -- Kay Hayen <kay.hayen@gmail.com>  Wed, 29 Nov 2017 15:09:28 +0100

nuitka (0.5.28.1+ds-1) unstable; urgency=medium

  * New upstream hotfix release.
  * Also ignore sbuild non-existent directory (Closes: #871125).

 -- Kay Hayen <kay.hayen@gmail.com>  Sun, 22 Oct 2017 10:44:31 +0200

nuitka (0.5.28+ds-1) unstable; urgency=medium

  * New upstream release.

 -- Kay Hayen <kay.hayen@gmail.com>  Tue, 17 Oct 2017 10:03:56 +0200

nuitka (0.5.27+ds-1) unstable; urgency=medium

  * New upstream release.

 -- Kay Hayen <kay.hayen@gmail.com>  Sat, 22 Jul 2017 16:21:37 +0200

nuitka (0.5.26.4+ds-1) unstable; urgency=medium

  * New upstream hotfix release.
  * Recommend actual PyQT package (Closes: #866540).

 -- Kay Hayen <kay.hayen@gmail.com>  Mon, 03 Jul 2017 08:59:37 +0200

nuitka (0.5.26.3+ds-1) unstable; urgency=medium

  * New upstream hotfix release.

 -- Kay Hayen <kay.hayen@gmail.com>  Thu, 22 Jun 2017 08:08:53 +0200

nuitka (0.5.26.2+ds-1) unstable; urgency=medium

  * New upstream hotfix release.

 -- Kay Hayen <kay.hayen@gmail.com>  Sat, 17 Jun 2017 11:37:12 +0200

nuitka (0.5.26.1+ds-1) unstable; urgency=medium

  * New upstream hotfix release.

 -- Kay Hayen <kay.hayen@gmail.com>  Sat, 10 Jun 2017 13:09:51 +0200

nuitka (0.5.26+ds-1) unstable; urgency=medium

  * New upstream release.

 -- Kay Hayen <kay.hayen@gmail.com>  Wed, 07 Jun 2017 08:15:19 +0200

nuitka (0.5.25+ds-1) unstable; urgency=medium

  * New upstream release.

 -- Kay Hayen <kay.hayen@gmail.com>  Tue, 24 Jan 2017 06:13:46 +0100

nuitka (0.5.24.4+ds-1) unstable; urgency=medium

  * New upstream hotfix release.
  * Better detection of acceptable shared library loads from
    system paths for standalone tests (Closes: #844902).

 -- Kay Hayen <kay.hayen@gmail.com>  Sat, 10 Dec 2016 12:25:35 +0100

nuitka (0.5.24.3+ds-1) unstable; urgency=medium

  * New upstream hotfix release.

 -- Kay Hayen <kay.hayen@gmail.com>  Fri, 09 Dec 2016 06:50:55 +0100

nuitka (0.5.24.2+ds-1) unstable; urgency=medium

  * New upstream hotfix release.

 -- Kay Hayen <kay.hayen@gmail.com>  Wed, 30 Nov 2016 09:32:03 +0100

nuitka (0.5.24.1+ds-1) unstable; urgency=medium

  * New upstream hotfix release.

 -- Kay Hayen <kay.hayen@gmail.com>  Wed, 16 Nov 2016 08:16:53 +0100

nuitka (0.5.24+ds-1) unstable; urgency=medium

  * New upstream release.

 -- Kay Hayen <kay.hayen@gmail.com>  Mon, 14 Nov 2016 09:41:31 +0100

nuitka (0.5.23.2+ds-1) unstable; urgency=medium

  * New upstream hotfix release.

 -- Kay Hayen <kay.hayen@gmail.com>  Mon, 07 Nov 2016 07:55:11 +0100

nuitka (0.5.23.1+ds-1) unstable; urgency=medium

  * New upstream hotfix release.
  * Use of C11 compiler instead of C++ compiler, so we drop the
    versioned dependencies. (Closes: #835954)

 -- Kay Hayen <kay.hayen@gmail.com>  Sun, 16 Oct 2016 10:40:59 +0200

nuitka (0.5.23+ds-1) unstable; urgency=medium

  * New upstream release.

 -- Kay Hayen <kay.hayen@gmail.com>  Sun, 02 Oct 2016 18:14:41 +0200

nuitka (0.5.22+ds-1) unstable; urgency=medium

  * New upstream release.

 -- Kay Hayen <kay.hayen@gmail.com>  Tue, 16 Aug 2016 11:22:16 +0200

nuitka (0.5.21.3+ds-1) unstable; urgency=medium

  * New upstream hotfix release.

 -- Kay Hayen <kay.hayen@gmail.com>  Thu, 26 May 2016 14:51:39 +0200

nuitka (0.5.21.2+ds-1) unstable; urgency=medium

  * New upstream hotfix release.

 -- Kay Hayen <kay.hayen@gmail.com>  Sat, 14 May 2016 14:43:28 +0200

nuitka (0.5.21.1+ds-1) unstable; urgency=medium

  * New upstream hotfix release.

  * Depends on g++-5 now.

 -- Kay Hayen <kay.hayen@gmail.com>  Sat, 30 Apr 2016 07:59:57 +0200

nuitka (0.5.21+ds-1) unstable; urgency=medium

  * New upstream release.

 -- Kay Hayen <kay.hayen@gmail.com>  Sun, 24 Apr 2016 14:06:29 +0200

nuitka (0.5.20+ds-1) unstable; urgency=medium

  * New upstream release.

 -- Kay Hayen <kay.hayen@gmail.com>  Sun, 20 Mar 2016 08:11:16 +0100

nuitka (0.5.19.1+ds-1) unstable; urgency=medium

  * New upstream hotfix release.

 -- Kay Hayen <kay.hayen@gmail.com>  Tue, 15 Mar 2016 09:11:57 +0100

nuitka (0.5.19+ds-1) unstable; urgency=medium

  * New upstream release.

 -- Kay Hayen <kay.hayen@gmail.com>  Mon, 01 Feb 2016 07:53:08 +0100

nuitka (0.5.18.1+ds-1) unstable; urgency=medium

  * New upstream hotfix release.

 -- Kay Hayen <kay.hayen@gmail.com>  Sun, 24 Jan 2016 07:52:03 +0100

nuitka (0.5.18+ds-1) unstable; urgency=medium

  * New upstream release.

 -- Kay Hayen <kay.hayen@gmail.com>  Fri, 15 Jan 2016 07:48:41 +0100

nuitka (0.5.17.1+ds-1) unstable; urgency=medium

  * New upstream hotfix release.

 -- Kay Hayen <kay.hayen@gmail.com>  Thu, 14 Jan 2016 23:21:51 +0100

nuitka (0.5.17+ds-1) unstable; urgency=medium

  * New upstream release.

 -- Kay Hayen <kay.hayen@gmail.com>  Sun, 27 Dec 2015 15:18:39 +0100

nuitka (0.5.16.1+ds-1) unstable; urgency=medium

  * New upstream hotfix release.

 -- Kay Hayen <kay.hayen@gmail.com>  Thu, 03 Dec 2015 07:04:12 +0100

nuitka (0.5.16+ds-1) unstable; urgency=medium

  * New upstream release.

 -- Kay Hayen <kay.hayen@gmail.com>  Mon, 09 Nov 2015 18:30:07 +0100

nuitka (0.5.15+ds-1) unstable; urgency=medium

  * New upstream release.

 -- Kay Hayen <kay.hayen@gmail.com>  Mon, 12 Oct 2015 08:57:03 +0200

nuitka (0.5.14.3+ds-1) unstable; urgency=medium

  * New upstream hotfix release.

 -- Kay Hayen <kay.hayen@gmail.com>  Sun, 13 Sep 2015 12:26:59 +0200

nuitka (0.5.14.2+ds-1) unstable; urgency=medium

  * New upstream hotfix release.

 -- Kay Hayen <kay.hayen@gmail.com>  Mon, 07 Sep 2015 00:30:11 +0200

nuitka (0.5.14.1+ds-1) UNRELEASED; urgency=medium

  * New upstream hotfix release.

 -- Kay Hayen <kay.hayen@gmail.com>  Sun, 06 Sep 2015 22:37:22 +0200

nuitka (0.5.14+ds-1) unstable; urgency=medium

  * New upstream release.

 -- Kay Hayen <kay.hayen@gmail.com>  Thu, 27 Aug 2015 06:24:11 +0200

nuitka (0.5.13.8+ds-1) UNRELEASED; urgency=medium

  * New upstream hotfix release.

 -- Kay Hayen <kay.hayen@gmail.com>  Thu, 20 Aug 2015 11:55:53 +0200

nuitka (0.5.13.7+ds-1) UNRELEASED; urgency=medium

  * New upstream hotfix release.

 -- Kay Hayen <kay.hayen@gmail.com>  Tue, 18 Aug 2015 21:55:08 +0200

nuitka (0.5.13.6+ds-1) UNRELEASED; urgency=medium

  * New upstream hotfix release.

 -- Kay Hayen <kay.hayen@gmail.com>  Sun, 16 Aug 2015 14:38:46 +0200

nuitka (0.5.13.5+ds-1) UNRELEASED; urgency=medium

  * New upstream hotfix release.

 -- Kay Hayen <kay.hayen@gmail.com>  Sun, 16 Aug 2015 13:42:02 +0200

nuitka (0.5.13.4+ds-1) UNRELEASED; urgency=medium

  * New upstream hotfix release.

 -- Kay Hayen <kay.hayen@gmail.com>  Fri, 31 Jul 2015 17:24:40 +0200

nuitka (0.5.13.3+ds-1) UNRELEASED; urgency=medium

  * New upstream hotfix release.

 -- Kay Hayen <kay.hayen@gmail.com>  Wed, 29 Jul 2015 10:54:05 +0200

nuitka (0.5.13.2+ds-1) UNRELEASED; urgency=medium

  * New upstream hotfix release.

 -- Kay Hayen <kay.hayen@gmail.com>  Tue, 16 Jun 2015 10:29:12 +0200

nuitka (0.5.13.1+ds-1) UNRELEASED; urgency=medium

  * New upstream hotfix release.

 -- Kay Hayen <kay.hayen@gmail.com>  Mon, 04 May 2015 09:27:19 +0200

nuitka (0.5.13+ds-1) unstable; urgency=medium

  * New upstream release.

 -- Kay Hayen <kay.hayen@gmail.com>  Fri, 01 May 2015 10:44:27 +0200

nuitka (0.5.12.2+ds-1) UNRELEASED; urgency=medium

  * New upstream hotfix release.

 -- Kay Hayen <kay.hayen@gmail.com>  Sun, 26 Apr 2015 08:51:37 +0200

nuitka (0.5.12.1+ds-1) UNRELEASED; urgency=medium

  * New upstream hotfix release.

 -- Kay Hayen <kay.hayen@gmail.com>  Sat, 18 Apr 2015 09:35:06 +0200

nuitka (0.5.12+ds-1) experimental; urgency=medium

  * New upstream release.

 -- Kay Hayen <kay.hayen@gmail.com>  Mon, 06 Apr 2015 17:20:44 +0200

nuitka (0.5.11.2+ds-1) experimental; urgency=medium

  * New upstream hotfix release.

 -- Kay Hayen <kay.hayen@gmail.com>  Thu, 26 Mar 2015 20:09:06 +0100

nuitka (0.5.11.1+ds-1) experimental; urgency=medium

  * New upstream hotfix release.

 -- Kay Hayen <kay.hayen@gmail.com>  Mon, 23 Mar 2015 10:34:17 +0100

nuitka (0.5.11+ds-1) experimental; urgency=medium

  * New upstream release.

 -- Kay Hayen <kay.hayen@gmail.com>  Wed, 18 Mar 2015 08:38:39 +0100

nuitka (0.5.10.2+ds-1) experimental; urgency=medium

  * New upstream hotfix release.

 -- Kay Hayen <kay.hayen@gmail.com>  Tue, 10 Mar 2015 07:46:24 +0100

nuitka (0.5.10.1+ds-1) experimental; urgency=medium

  * New upstream hotfix release.

 -- Kay Hayen <kay.hayen@gmail.com>  Sun, 08 Mar 2015 11:56:55 +0100

nuitka (0.5.10+ds-1) experimental; urgency=medium

  * New upstream release.

 -- Kay Hayen <kay.hayen@gmail.com>  Thu, 05 Mar 2015 07:43:43 +0100

nuitka (0.5.9+ds-1) experimental; urgency=medium

  * New upstream release.

 -- Kay Hayen <kay.hayen@gmail.com>  Thu, 29 Jan 2015 08:18:06 +0100

nuitka (0.5.8+ds-1) experimental; urgency=medium

  * New upstream release.

 -- Kay Hayen <kay.hayen@gmail.com>  Thu, 15 Jan 2015 04:11:03 +0100

nuitka (0.5.7.1+ds-1) experimental; urgency=medium

  * New upstream hotfix release.

 -- Kay Hayen <kay.hayen@gmail.com>  Fri, 09 Jan 2015 13:52:15 +0100

nuitka (0.5.7+ds-1) UNRELEASED; urgency=medium

  * New upstream release.

 -- Kay Hayen <kay.hayen@gmail.com>  Thu, 01 Jan 2015 10:52:03 +0100

nuitka (0.5.6.1+ds-1) UNRELEASED; urgency=medium

  * New upstream hotfix release.

 -- Kay Hayen <kay.hayen@gmail.com>  Sun, 21 Dec 2014 08:32:58 +0100

nuitka (0.5.6+ds-1) UNRELEASED; urgency=medium

  * New upstream release.
  * Added support for hardening-wrapper to be installed.

 -- Kay Hayen <kay.hayen@gmail.com>  Fri, 19 Dec 2014 08:39:17 +0100

nuitka (0.5.5.3+ds-1) unstable; urgency=medium

  * New upstream hotfix release.
  * Added support for armhf architecture.

 -- Kay Hayen <kay.hayen@gmail.com>  Fri, 24 Oct 2014 17:33:59 +0200

nuitka (0.5.5.2+ds-1) unstable; urgency=medium

  * New upstream hotfix release.
  * Bump to Standards Version 3.9.6, no changes needed.

 -- Kay Hayen <kay.hayen@gmail.com>  Fri, 17 Oct 2014 07:56:05 +0200

nuitka (0.5.5+ds-1) unstable; urgency=medium

  * New upstream release.

 -- Kay Hayen <kay.hayen@gmail.com>  Sun, 05 Oct 2014 19:28:20 +0200

nuitka (0.5.4.3+ds-1) unstable; urgency=medium

  * New upstream hotfix release.

 -- Kay Hayen <kay.hayen@gmail.com>  Thu, 21 Aug 2014 09:41:37 +0200

nuitka (0.5.3.5+ds-1) unstable; urgency=medium

  * New upstream hotfix release.

 -- Kay Hayen <kay.hayen@gmail.com>  Fri, 18 Jul 2014 07:28:17 +0200

nuitka (0.5.3.3+ds-1) unstable; urgency=medium

  * New upstream release.
  * Original version didn't build for all versions due to error message
    changes, this release adapts to.

 -- Kay Hayen <kay.hayen@gmail.com>  Sat, 12 Jul 2014 20:50:01 +0200

nuitka (0.5.2+ds-1) unstable; urgency=medium

  * New upstream release.
  * Permit building using cowbuilder, eatmydata (Closes: #749518)
  * Do not require gcc in build-depends
    (Closes: #747984) (Closes: #748005) (Closes: #751325)

 -- Kay Hayen <kay.hayen@gmail.com>  Mon, 23 Jun 2014 08:17:57 +0200

nuitka (0.5.1.1+ds-1) unstable; urgency=medium

  * New upstream hotfix release.

 -- Kay Hayen <kay.hayen@gmail.com>  Thu, 06 Mar 2014 10:44:28 +0100

nuitka (0.5.1+ds-1) unstable; urgency=medium

  * New upstream release.

 -- Kay Hayen <kay.hayen@gmail.com>  Thu, 06 Mar 2014 09:33:51 +0100

nuitka (0.5.0.1+ds-1) unstable; urgency=medium

  * New upstream hotfix release.

 -- Kay Hayen <kay.hayen@gmail.com>  Mon, 13 Jan 2014 23:37:37 +0100

nuitka (0.5.0+ds-1) unstable; urgency=medium

  * New upstream release.
  * Added missing build dependency to process PNG images.

 -- Kay Hayen <kay.hayen@gmail.com>  Fri, 03 Jan 2014 19:18:18 +0100

nuitka (0.4.7.1+ds-1) unstable; urgency=low

  * New upstream hotfix release.

 -- Kay Hayen <kay.hayen@gmail.com>  Tue, 03 Dec 2013 08:44:31 +0100

nuitka (0.4.7+ds-1) UNRELEASED; urgency=low

  * New upstream release.
  * Handle unknown encoding error message change of CPython 2.7.6
    that was backported to CPython 2.7.5+ as well.
    (Closes: #730956)

 -- Kay Hayen <kay.hayen@gmail.com>  Mon, 02 Dec 2013 09:15:12 +0100

nuitka (0.4.6.2+ds-1) unstable; urgency=low

  * New upstream hotfix release.

 -- Kay Hayen <kayhayen@gmx.de>  Fri, 01 Nov 2013 19:07:42 +0100

nuitka (0.4.6+ds-1) unstable; urgency=low

  * New upstream release.

 -- Kay Hayen <kayhayen@gmx.de>  Sun, 27 Oct 2013 21:29:26 +0100

nuitka (0.4.5.1+ds-1) unstable; urgency=low

  * New upstream hotfix release.
  * Corrects upstream Issue#106.

 -- Kay Hayen <kayhayen@gmx.de>  Wed, 25 Sep 2013 14:29:55 +0200

nuitka (0.4.5+ds-1) unstable; urgency=low

  * New upstream release.

 -- Kay Hayen <kayhayen@gmx.de>  Sun, 18 Aug 2013 09:06:29 +0200

nuitka (0.4.4.2+ds-1) unstable; urgency=low

  * New upstream hotfix release.
  * Corrects upstream Issue#98.
  * Corrects upstream Issue#100.
  * Corrects upstream Issue#101.
  * Corrects upstream Issue#102.

 -- Kay Hayen <kayhayen@gmx.de>  Sat, 20 Jul 2013 09:08:29 +0200

nuitka (0.4.4.1+ds-1) unstable; urgency=low

  * New upstream hotfix release.
  * Corrects upstream Issue#95.
  * Corrects upstream Issue#96.

 -- Kay Hayen <kayhayen@gmx.de>  Sat, 13 Jul 2013 11:56:21 +0200

nuitka (0.4.4+ds-1) unstable; urgency=low

  * New upstream release.
  * Upstream now supports Python3.3 and threads.
  * Bump to Standards Version 3.9.4, no changes needed.
  * Fix support for modules and Python3 was broken (Closes: #711459)
  * Fix encoding error changes  Python 2.7.5 (Closes: #713531)

 -- Kay Hayen <kayhayen@gmx.de>  Tue, 25 Jun 2013 10:46:40 +0200

nuitka (0.4.3+ds-1) unstable; urgency=low

  * New upstream release.

 -- Kay Hayen <kayhayen@gmx.de>  Sat, 18 May 2013 10:16:25 +0200

nuitka (0.4.2+ds-1) unstable; urgency=low

  * New upstream release.

 -- Kay Hayen <kayhayen@gmx.de>  Fri, 29 Mar 2013 11:05:08 +0100

nuitka (0.4.1+ds-1) unstable; urgency=low

  * New upstream release.

 -- Kay Hayen <kayhayen@gmx.de>  Tue, 05 Mar 2013 08:15:41 +0100

nuitka (0.4.0+ds-1) UNRELEASED; urgency=low

  * New upstream release.
  * Changes so the Debian package can be backported to Squeeze as well.

 -- Kay Hayen <kayhayen@gmx.de>  Sat, 09 Feb 2013 10:08:15 +0100

nuitka (0.3.25+ds-1) unstable; urgency=low

  * New upstream release.
  * Register the User Manual with "doc-base".

 -- Kay Hayen <kayhayen@gmx.de>  Sun, 11 Nov 2012 13:57:32 +0100

nuitka (0.3.24.1+ds-1) unstable; urgency=low

  * New upstream hotfix release.
  * Corrects upstream Issue#46.

 -- Kay Hayen <kayhayen@gmx.de>  Sat, 08 Sep 2012 22:30:11 +0000

nuitka (0.3.24+ds-1) unstable; urgency=low

  * New upstream release.
  * Detect the absence of "g++" and gracefully fallback to the
    compiler depended on. (Closes: #682146)
  * Changed usage of "temp" files in developer scripts to be
    secure. (Closes: #682145)
  * Added support for "DEB_BUILD_OPTIONS=nocheck" to skip the
    test runs. (Closes: #683090)

 -- Kay Hayen <kayhayen@gmx.de>  Sat, 18 Aug 2012 21:19:17 +0200

nuitka (0.3.23.1+ds-1) unstable; urgency=low

  * New upstream hotfix release.
  * Corrects upstream Issue#40, Issue#41, and Issue#42.

 -- Kay Hayen <kayhayen@gmx.de>  Mon, 16 Jul 2012 07:25:41 +0200

nuitka (0.3.23+ds-1) unstable; urgency=low

  * New upstream release.
  * License for Nuitka is now Apache License 2.0, no more GPLv3.
  * Corrects upstream Issue#37 and Issue#38.

 -- Kay Hayen <kayhayen@gmx.de>  Sun, 01 Jul 2012 00:00:57 +0200

nuitka (0.3.22.1+ds-1) unstable; urgency=low

  * New upstream hotfix release.
  * Corrected copyright file syntax error found by new lintian
    version.
  * Corrects upstream Issue#19.

 -- Kay Hayen <kayhayen@gmx.de>  Sat, 16 Jun 2012 08:58:30 +0200

nuitka (0.3.22+ds-1) unstable; urgency=low

  * New upstream release.

 -- Kay Hayen <kayhayen@gmx.de>  Sun, 13 May 2012 12:51:16 +0200

nuitka (0.3.21+ds-1) unstable; urgency=low

  * New upstream release.

 -- Kay Hayen <kayhayen@gmx.de>  Thu, 12 Apr 2012 20:24:01 +0200

nuitka (0.3.20.2+ds-1) unstable; urgency=low

  * New upstream hotfix release.
  * Corrects upstream Issue#35.
  * Bump to Standards Version 3.9.3, no changes needed.
  * In the alternative build dependencies, designed to make the
    Python3 build dependency optional, put option that is going
    to work on "unstable" first. (Closes: #665021)

 -- Kay Hayen <kayhayen@gmx.de>  Tue, 03 Apr 2012 22:31:36 +0200

nuitka (0.3.20.1+ds-1) unstable; urgency=low

  * New upstream hotfix release.
  * Corrects upstream Issue#34.

 -- Kay Hayen <kayhayen@gmx.de>  Sat, 03 Mar 2012 10:18:30 +0100

nuitka (0.3.20+ds-1) unstable; urgency=low

  * New upstream release.
  * Added upstream "Changelog.rst" as "changelog"

 -- Kay Hayen <kayhayen@gmx.de>  Mon, 27 Feb 2012 09:32:10 +0100

nuitka (0.3.19.2+ds-1) unstable; urgency=low

  * New upstream hotfix release.
  * Corrects upstream Issue#32.

 -- Kay Hayen <kayhayen@gmx.de>  Sun, 12 Feb 2012 20:33:30 +0100

nuitka (0.3.19.1+ds-1) unstable; urgency=low

  * New upstream hotfix release.
  * Corrects upstream Issue#30 and Issue#31.

 -- Kay Hayen <kayhayen@gmx.de>  Sat, 28 Jan 2012 07:27:38 +0100

nuitka (0.3.19+ds-1) unstable; urgency=low

  * New upstream release.
  * Improvements to option groups layout in manpages, and broken
    whitespace for "--recurse-to" option. (Closes: #655910)
  * Documented new option "--recurse-directory" in man page with
    example.
  * Made the "debian/watch" file ignore upstream pre-releases,
    these shall not be considered for this package.
  * Aligned depended version with build depended versions.
  * Depend on "python-dev" as well, needed to compile against
    "libpython".
  * Build depend on "python-dev-all" and "python-dbg-all" to
    execute tests with both all supported Python versions.
  * Build depend on "python3.2-dev-all" and "python3-dbg-all"
    to execute tests with Python3 as well. It is currently not
    supported by upstream, this is only preparatory.
  * Added suggestion of "ccache", can speed up the compilation
    process.

 -- Kay Hayen <kayhayen@gmx.de>  Tue, 17 Jan 2012 10:29:45 +0100

nuitka (0.3.18+ds-1) unstable; urgency=low

  * New upstream release.
  * Lowered dependencies so that a backport to Ubuntu Natty and
    higher is now feasible. A "scons >=2.0.0" is good enough,
    and so is "g++-4.5" as well.
  * Don't require the PDF generation to be successful on older
    Ubuntu versions as it crashes due to old "rst2pdf" bugs.

 -- Kay Hayen <kayhayen@gmx.de>  Thu, 12 Jan 2012 19:55:43 +0100

nuitka (0.3.18~pre2+ds-1) unstable; urgency=low

  * New upstream pre-release.
  * First upload to unstable, many thanks to my reviewer and
    sponsor Yaroslav Halchenko <debian@onerussian.com>
  * New maintainer (Closes: #648489)
  * Added Developer Manual to the generated PDF documentation.
  * Added python-dbg to Build-Depends to also execute reference
    count tests.
  * Changed copyright file to reference Apache license via its
    standard Debian location as well.

 -- Kay Hayen <kayhayen@gmx.de>  Tue, 10 Jan 2012 22:21:56 +0100

nuitka (0.3.17+ds-1) UNRELEASED; urgency=low

  * New upstream release.
  * Updated man page to use new "--recurse-*" options in examples
    over removed "--deep*" options.
  * Completed copyright file according to "licensecheck" findings
    and updated files accordingly. Put the included tests owned
    by upstream into public domain.
  * Use a "+ds" file as orig source with inline copy of Scons
    already removed instead of doing it as a patch.
  * Also removed the benchmark tests from "+ds" file, not useful
    to be provided with Nuitka.
  * Added syntax tests, these were omitted by mistake previously.
  * Run the test suite at package build time, it checks the basic
    tests, syntax error tests, program tests, and the compile
    itself test.
  * Added run time dependencies also as build time dependencies
    to be able to execute the tests.
  * Corrected handling of upstream pre-release names in the watch
    file.
  * Changed contributor notice to only require "Apache License 2.0"
    for the new parts.
  * Put Debian packaging and owned tests under "Apache License 2.0"
    as well.

 -- Kay Hayen <kayhayen@gmx.de>  Mon, 09 Jan 2012 09:02:19 +0100

nuitka (0.3.16-1) UNRELEASED; urgency=low

  * New upstream release.
  * Updated debian/copyright URI to match the latest one.
  * Updated debian/copyright to DEP5 changes.
  * Added Nuitka homepage to debian/control.
  * Added watch file, so uscan works.
  * Added git pointers to git repository and gitweb to the
    package control file.
  * Corrected examples section in man page to correctly escape "-".
  * Added meaningful "what is" to manpages.
  * Bump to Standards Version 3.9.2, no changes needed.
  * Added extended description to address lintian warning.

 -- Kay Hayen <kayhayen@gmx.de>  Sun, 18 Dec 2011 13:01:10 +0100

nuitka (0.3.15-1) UNRELEASED; urgency=low

  * New upstream release.
  * Renamed "/usr/bin/Python" to "/usr/bin/nuitka-python".
  * Added man pages for "nuitka" and "nuitka-python", the first
    with an examples section that shows the most important uses
    of the "nuitka" binary.
  * Removed foreign code for Windows generators, removed from
    debian/copyright.
  * Lowered dependency for Scons to what Ubuntu Oneiric has and
    what we have as an inline copy, (scons >=2.0.1) should be
    sufficient.
  * Recommend python-lxml, as it's used by Nuitka to dump XML
    representation.
  * Recommend python-qt4, as it may be used to display the node
    tree in a window.
  * Removed inline copy of Scons from the binary package.
  * Added patch to remove the setting nuitka package in sys.path,
    not needed in Debian.

 -- Kay Hayen <kayhayen@gmx.de>  Thu, 01 Dec 2011 22:43:33 +0100

nuitka (0.3.15pre2-1) UNRELEASED; urgency=low

  * Initial Debian package.

 -- Kay Hayen <kayhayen@gmx.de>  Fri, 11 Nov 2011 20:58:55 +0100<|MERGE_RESOLUTION|>--- conflicted
+++ resolved
@@ -1,12 +1,21 @@
-<<<<<<< HEAD
-=======
 nuitka (1.6+ds-1) unstable; urgency=medium
 
   * New upstream release.
 
  -- Kay Hayen <kay.hayen@gmail.com>  Sun, 28 May 2023 21:05:53 +0200
 
->>>>>>> 4f51cc02
+nuitka (1.5.8+ds-1) unstable; urgency=medium
+
+  * New upstream hotfix release.
+
+ -- Kay Hayen <kay.hayen@gmail.com>  Mon, 15 May 2023 10:19:45 +0200
+
+nuitka (1.5.7+ds-1) unstable; urgency=medium
+
+  * New upstream hotfix release.
+
+ -- Kay Hayen <kay.hayen@gmail.com>  Mon, 24 Apr 2023 16:45:23 +0200
+
 nuitka (1.5.8+ds-1) unstable; urgency=medium
 
   * New upstream hotfix release.
