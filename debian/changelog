<<<<<<< HEAD
nuitka (1.3~rc5+ds-1) unstable; urgency=medium

  * New upstream pre-release.

 -- Kay Hayen <kay.hayen@gmail.com>  Sat, 03 Dec 2022 15:23:45 +0100
=======
nuitka (1.2.6+ds-1) unstable; urgency=medium

  * New upstream hotfix release.

 -- Kay Hayen <kay.hayen@gmail.com>  Thu, 08 Dec 2022 07:18:44 +0100

nuitka (1.2.5+ds-1) unstable; urgency=medium

  * New upstream hotfix release.

 -- Kay Hayen <kay.hayen@gmail.com>  Wed, 07 Dec 2022 15:57:44 +0100
>>>>>>> 1bc499a2

nuitka (1.2.4+ds-1) unstable; urgency=medium

  * New upstream hotfix release.

 -- Kay Hayen <kay.hayen@gmail.com>  Sat, 03 Dec 2022 13:45:31 +0100

nuitka (1.2.3+ds-1) unstable; urgency=medium

  * New upstream hotfix release.

 -- Kay Hayen <kay.hayen@gmail.com>  Sat, 26 Nov 2022 11:07:57 +0100

nuitka (1.2.2+ds-1) unstable; urgency=medium

  * New upstream hotfix release.

 -- Kay Hayen <kay.hayen@gmail.com>  Sat, 19 Nov 2022 17:05:08 +0100

nuitka (1.2.1+ds-1) unstable; urgency=medium

  * New upstream hotfix release.

 -- Kay Hayen <kay.hayen@gmail.com>  Wed, 16 Nov 2022 17:15:00 +0100

nuitka (1.2+ds-1) unstable; urgency=medium

  * New upstream release.

 -- Kay Hayen <kay.hayen@gmail.com>  Tue, 08 Nov 2022 09:42:28 +0100

nuitka (1.1.7+ds-1) unstable; urgency=medium

  * New upstream hotfix release.

  * Handle Debian sid change in release number (Closes: #1022400)

 -- Kay Hayen <kay.hayen@gmail.com>  Wed, 26 Oct 2022 14:46:14 +0200

nuitka (1.1.6+ds-1) unstable; urgency=medium

  * New upstream hotfix release.

 -- Kay Hayen <kay.hayen@gmail.com>  Wed, 19 Oct 2022 18:36:12 +0200

nuitka (1.1.5+ds-1) unstable; urgency=medium

  * New upstream hotfix release.

 -- Kay Hayen <kay.hayen@gmail.com>  Fri, 14 Oct 2022 08:19:39 +0200

nuitka (1.1.4+ds-1) unstable; urgency=medium

  * New upstream hotfix release.

 -- Kay Hayen <kay.hayen@gmail.com>  Fri, 14 Oct 2022 08:19:33 +0200

nuitka (1.1.3+ds-1) unstable; urgency=medium

  * New upstream hotfix release.

 -- Kay Hayen <kay.hayen@gmail.com>  Sat, 08 Oct 2022 17:40:59 +0200

nuitka (1.1.2+ds-1) unstable; urgency=medium

  * New upstream hotfix release.

 -- Kay Hayen <kay.hayen@gmail.com>  Tue, 04 Oct 2022 14:39:39 +0200

nuitka (1.1.1+ds-1) unstable; urgency=medium

  * New upstream hotfix release.

 -- Kay Hayen <kay.hayen@gmail.com>  Sun, 02 Oct 2022 11:10:07 +0200

nuitka (1.1+ds-1) unstable; urgency=medium

  * New upstream release.

 -- Kay Hayen <kay.hayen@gmail.com>  Sun, 25 Sep 2022 18:58:01 +0200

nuitka (1.0.8+ds-1) unstable; urgency=medium

  * New upstream hotfix release.

 -- Kay Hayen <kay.hayen@gmail.com>  Mon, 19 Sep 2022 08:18:45 +0200

nuitka (1.0.7+ds-1) unstable; urgency=medium

  * New upstream hotfix release.

 -- Kay Hayen <kay.hayen@gmail.com>  Sun, 11 Sep 2022 10:34:06 +0200

nuitka (1.0.6+ds-1) unstable; urgency=medium

  * New upstream hotfix release.

 -- Kay Hayen <kay.hayen@gmail.com>  Tue, 23 Aug 2022 20:07:27 +0200

nuitka (1.0.5+ds-1) unstable; urgency=medium

  * New upstream hotfix release.

 -- Kay Hayen <kay.hayen@gmail.com>  Sun, 21 Aug 2022 08:24:28 +0200

nuitka (1.0.4+ds-1) unstable; urgency=medium

  * New upstream hotfix release.

 -- Kay Hayen <kay.hayen@gmail.com>  Sat, 13 Aug 2022 16:13:29 +0200

nuitka (1.0.3+ds-1) unstable; urgency=medium

  * New upstream hotfix release.

 -- Kay Hayen <kay.hayen@gmail.com>  Wed, 10 Aug 2022 13:16:19 +0200

nuitka (1.0.2+ds-1) unstable; urgency=medium

  * New upstream hotfix release.

 -- Kay Hayen <kay.hayen@gmail.com>  Mon, 08 Aug 2022 08:13:46 +0200

nuitka (1.0.1+ds-1) unstable; urgency=medium

  * New upstream hotfix release.

 -- Kay Hayen <kay.hayen@gmail.com>  Thu, 04 Aug 2022 16:55:17 +0200

nuitka (1.0+ds-1) unstable; urgency=medium

  * New upstream release.

 -- Kay Hayen <kay.hayen@gmail.com>  Sat, 30 Jul 2022 16:16:40 +0200

nuitka (0.9.6+ds-1) unstable; urgency=medium

  * New upstream hotfix release.

 -- Kay Hayen <kay.hayen@gmail.com>  Sun, 17 Jul 2022 18:40:22 +0200

nuitka (0.9.5+ds-1) unstable; urgency=medium

  * New upstream hotfix release.

 -- Kay Hayen <kay.hayen@gmail.com>  Fri, 15 Jul 2022 13:59:28 +0200

nuitka (0.9.4+ds-1) unstable; urgency=medium

  * New upstream hotfix release.

 -- Kay Hayen <kay.hayen@gmail.com>  Thu, 07 Jul 2022 09:24:53 +0200

nuitka (0.9.3+ds-1) unstable; urgency=medium

  * New upstream hotfix release.

 -- Kay Hayen <kay.hayen@gmail.com>  Sat, 02 Jul 2022 18:49:29 +0200

nuitka (0.9.2+ds-1) unstable; urgency=medium

  * New upstream hotfix release.

 -- Kay Hayen <kay.hayen@gmail.com>  Thu, 30 Jun 2022 08:40:14 +0200

nuitka (0.9.1+ds-1) unstable; urgency=medium

  * New upstream hotfix release.

 -- Kay Hayen <kay.hayen@gmail.com>  Sun, 26 Jun 2022 10:41:06 +0200

nuitka (0.9+ds-1) unstable; urgency=medium

  * New upstream release.

  * Python 3.10 is now compatible again. (Closes: #1006051)

  * Solved CVE-2022-2054 (Closes: #1012762)

 -- Kay Hayen <kay.hayen@gmail.com>  Thu, 23 Jun 2022 08:36:25 +0200

nuitka (0.8.4+ds-1) unstable; urgency=medium

  * New upstream hotfix release.

 -- Kay Hayen <kay.hayen@gmail.com>  Tue, 07 Jun 2022 17:21:39 +0200

nuitka (0.8.3+ds-1) unstable; urgency=medium

  * New upstream hotfix release.

 -- Kay Hayen <kay.hayen@gmail.com>  Sat, 28 May 2022 14:59:01 +0200

nuitka (0.8.2+ds-1) unstable; urgency=medium

  * New upstream hotfix release.

 -- Kay Hayen <kay.hayen@gmail.com>  Thu, 26 May 2022 08:23:28 +0200

nuitka (0.8.1+ds-1) unstable; urgency=medium

  * New upstream hotfix release.

 -- Kay Hayen <kay.hayen@gmail.com>  Mon, 23 May 2022 08:31:51 +0200

nuitka (0.8+ds-1) unstable; urgency=medium

  * New upstream release.

 -- Kay Hayen <kay.hayen@gmail.com>  Thu, 19 May 2022 14:24:06 +0200

nuitka (0.7.7+ds-1) unstable; urgency=medium

  * New upstream hotfix release.

 -- Kay Hayen <kay.hayen@gmail.com>  Fri, 01 Apr 2022 12:01:36 +0200

nuitka (0.7.6+ds-1) unstable; urgency=medium

  * New upstream hotfix release.

 -- Kay Hayen <kay.hayen@gmail.com>  Sat, 19 Mar 2022 13:44:59 +0100

nuitka (0.7.5+ds-1) unstable; urgency=medium

  * New upstream hotfix release.

 -- Kay Hayen <kay.hayen@gmail.com>  Mon, 14 Mar 2022 18:55:11 +0100

nuitka (0.7.4+ds-1) unstable; urgency=medium

  * New upstream hotfix release.

 -- Kay Hayen <kay.hayen@gmail.com>  Sat, 12 Mar 2022 13:50:50 +0100

nuitka (0.7.3+ds-1) unstable; urgency=medium

  * New upstream hotfix release.

 -- Kay Hayen <kay.hayen@gmail.com>  Sun, 27 Feb 2022 13:58:34 +0100

nuitka (0.7.2+ds-1) unstable; urgency=medium

  * New upstream hotfix release.

 -- Kay Hayen <kay.hayen@gmail.com>  Sat, 26 Feb 2022 16:54:03 +0100

nuitka (0.7.1+ds-1) unstable; urgency=medium

  * New upstream hotfix release.

 -- Kay Hayen <kay.hayen@gmail.com>  Thu, 24 Feb 2022 13:22:40 +0100

nuitka (0.7+ds-1) unstable; urgency=medium

  * New upstream release.

 -- Kay Hayen <kay.hayen@gmail.com>  Sun, 20 Feb 2022 09:09:50 +0100

nuitka (0.6.19.7+ds-1) unstable; urgency=medium

  * New upstream hotfix release.

 -- Kay Hayen <kay.hayen@gmail.com>  Fri, 11 Feb 2022 14:37:34 +0100

nuitka (0.6.19.6+ds-1) unstable; urgency=medium

  * New upstream hotfix release.

 -- Kay Hayen <kay.hayen@gmail.com>  Thu, 03 Feb 2022 10:30:39 +0100

nuitka (0.6.19.5+ds-1) unstable; urgency=medium

  * New upstream hotfix release.

 -- Kay Hayen <kay.hayen@gmail.com>  Tue, 01 Feb 2022 18:53:20 +0100

nuitka (0.6.19.4+ds-1) unstable; urgency=medium

  * New upstream hotfix release.

 -- Kay Hayen <kay.hayen@gmail.com>  Wed, 19 Jan 2022 10:02:04 +0100

nuitka (0.6.19.3+ds-1) unstable; urgency=medium

  * New upstream hotfix release.

 -- Kay Hayen <kay.hayen@gmail.com>  Sun, 16 Jan 2022 11:32:51 +0100

nuitka (0.6.19.2+ds-1) unstable; urgency=medium

  * New upstream hotfix release.

 -- Kay Hayen <kay.hayen@gmail.com>  Fri, 14 Jan 2022 11:03:16 +0100

nuitka (0.6.19.1+ds-1) unstable; urgency=medium

  * New upstream hotfix release.

 -- Kay Hayen <kay.hayen@gmail.com>  Tue, 11 Jan 2022 07:59:24 +0100

nuitka (0.6.19+ds-1) unstable; urgency=medium

  * New upstream release.

 -- Kay Hayen <kay.hayen@gmail.com>  Sun, 09 Jan 2022 13:14:29 +0100

nuitka (0.6.18.6+ds-1) unstable; urgency=medium

  * New upstream hotfix release.

 -- Kay Hayen <kay.hayen@gmail.com>  Wed, 29 Dec 2021 19:42:43 +0100

nuitka (0.6.18.5+ds-1) unstable; urgency=medium

  * New upstream hotfix release.

 -- Kay Hayen <kay.hayen@gmail.com>  Mon, 20 Dec 2021 13:41:00 +0100

nuitka (0.6.18.4+ds-1) unstable; urgency=medium

  * New upstream hotfix release.

 -- Kay Hayen <kay.hayen@gmail.com>  Thu, 16 Dec 2021 08:31:41 +0100

nuitka (0.6.18.3+ds-1) unstable; urgency=medium

  * New upstream hotfix release.

 -- Kay Hayen <kay.hayen@gmail.com>  Fri, 10 Dec 2021 17:49:19 +0100

nuitka (0.6.18.2+ds-1) unstable; urgency=medium

  * New upstream hotfix release.

 -- Kay Hayen <kay.hayen@gmail.com>  Thu, 09 Dec 2021 14:52:56 +0100

nuitka (0.6.18.1+ds-1) unstable; urgency=medium

  * New upstream hotfix release.

 -- Kay Hayen <kay.hayen@gmail.com>  Sat, 04 Dec 2021 18:39:19 +0100

nuitka (0.6.18+ds-1) unstable; urgency=medium

  * New upstream release.

 -- Kay Hayen <kay.hayen@gmail.com>  Thu, 02 Dec 2021 17:33:56 +0100

nuitka (0.6.17.7+ds-1) unstable; urgency=medium

  * New upstream hotfix release.

 -- Kay Hayen <kay.hayen@gmail.com>  Mon, 15 Nov 2021 14:33:27 +0100

nuitka (0.6.17.6+ds-1) unstable; urgency=medium

  * New upstream hotfix release.

 -- Kay Hayen <kay.hayen@gmail.com>  Mon, 08 Nov 2021 14:07:11 +0100

nuitka (0.6.17.5+ds-1) unstable; urgency=medium

  * New upstream hotfix release.

 -- Kay Hayen <kay.hayen@gmail.com>  Thu, 28 Oct 2021 11:52:02 +0200

nuitka (0.6.17.4+ds-1) unstable; urgency=medium

  * New upstream hotfix release.

 -- Kay Hayen <kay.hayen@gmail.com>  Thu, 21 Oct 2021 13:03:34 +0200

nuitka (0.6.17.3+ds-1) unstable; urgency=medium

  * New upstream hotfix release.

 -- Kay Hayen <kay.hayen@gmail.com>  Thu, 14 Oct 2021 10:32:17 +0200

nuitka (0.6.17.2+ds-1) unstable; urgency=medium

  * New upstream hotfix release.

 -- Kay Hayen <kay.hayen@gmail.com>  Tue, 05 Oct 2021 17:21:29 +0200

nuitka (0.6.17.1+ds-1) unstable; urgency=medium

  * New upstream hotfix release.

 -- Kay Hayen <kay.hayen@gmail.com>  Wed, 29 Sep 2021 12:28:39 +0200

nuitka (0.6.17+ds-1) unstable; urgency=medium

  * New upstream release.

 -- Kay Hayen <kay.hayen@gmail.com>  Mon, 27 Sep 2021 13:38:42 +0200

nuitka (0.6.16.5+ds-1) experimental; urgency=medium

  * New upstream hotfix release.

 -- Kay Hayen <kay.hayen@gmail.com>  Mon, 06 Sep 2021 10:46:40 +0200

nuitka (0.6.16.4+ds-1) experimental; urgency=medium

  * New upstream hotfix release.

 -- Kay Hayen <kay.hayen@gmail.com>  Wed, 25 Aug 2021 11:51:44 +0200

nuitka (0.6.16.3+ds-1) experimental; urgency=medium

  * New upstream hotfix release.

 -- Kay Hayen <kay.hayen@gmail.com>  Sat, 07 Aug 2021 18:14:58 +0200

nuitka (0.6.16.2+ds-1) experimental; urgency=medium

  * New upstream hotfix release.

 -- Kay Hayen <kay.hayen@gmail.com>  Fri, 02 Jul 2021 10:40:08 +0200

nuitka (0.6.16.1+ds-1) experimental; urgency=medium

  * New upstream hotfix release.

 -- Kay Hayen <kay.hayen@gmail.com>  Fri, 25 Jun 2021 16:45:43 +0200

nuitka (0.6.16+ds-1) experimental; urgency=medium

  * New upstream release.

 -- Kay Hayen <kay.hayen@gmail.com>  Thu, 24 Jun 2021 11:52:37 +0200

nuitka (0.6.15.3+ds-1) experimental; urgency=medium

  * New upstream hotfix release.

 -- Kay Hayen <kay.hayen@gmail.com>  Sun, 06 Jun 2021 12:18:06 +0200

nuitka (0.6.15.2+ds-1) experimental; urgency=medium

  * New upstream hotfix release.

 -- Kay Hayen <kay.hayen@gmail.com>  Thu, 03 Jun 2021 11:41:07 +0200

nuitka (0.6.15.1+ds-1) experimental; urgency=medium

  * New upstream hotfix release.

 -- Kay Hayen <kay.hayen@gmail.com>  Mon, 31 May 2021 17:12:04 +0200

nuitka (0.6.15+ds-1) experimental; urgency=medium

  * New upstream release.

 -- Kay Hayen <kay.hayen@gmail.com>  Mon, 24 May 2021 12:26:59 +0200

nuitka (0.6.14.7+ds-1) unstable; urgency=medium

  * New upstream hotfix release.

 -- Kay Hayen <kay.hayen@gmail.com>  Mon, 10 May 2021 16:25:14 +0200

nuitka (0.6.14.6+ds-1) unstable; urgency=medium

  * New upstream hotfix release.

 -- Kay Hayen <kay.hayen@gmail.com>  Mon, 03 May 2021 07:57:04 +0200

nuitka (0.6.14.5+ds-1) experimental; urgency=medium

  * New upstream hotfix release.

 -- Kay Hayen <kay.hayen@gmail.com>  Thu, 22 Apr 2021 08:51:05 +0200

nuitka (0.6.14.4+ds-1) unstable; urgency=medium

  * New upstream hotfix release.

 -- Kay Hayen <kay.hayen@gmail.com>  Sun, 18 Apr 2021 16:13:42 +0200

nuitka (0.6.14.3+ds-1) unstable; urgency=medium

  * New upstream hotfix release.

 -- Kay Hayen <kay.hayen@gmail.com>  Sun, 18 Apr 2021 10:29:07 +0200

nuitka (0.6.14.2+ds-1) unstable; urgency=medium

  * New upstream hotfix release.

 -- Kay Hayen <kay.hayen@gmail.com>  Sat, 17 Apr 2021 11:03:23 +0200

nuitka (0.6.14.1+ds-1) unstable; urgency=medium

  * New upstream hotfix release.

 -- Kay Hayen <kay.hayen@gmail.com>  Fri, 16 Apr 2021 07:49:30 +0200

nuitka (0.6.14+ds-1) unstable; urgency=medium

  * New upstream release.

 -- Kay Hayen <kay.hayen@gmail.com>  Thu, 15 Apr 2021 11:09:55 +0200

nuitka (0.6.13.3+ds-1) unstable; urgency=medium

  * New upstream hotfix release.

 -- Kay Hayen <kay.hayen@gmail.com>  Sun, 04 Apr 2021 11:11:56 +0200

nuitka (0.6.13.2+ds-1) unstable; urgency=medium

  * New upstream hotfix release.

 -- Kay Hayen <kay.hayen@gmail.com>  Sat, 27 Mar 2021 19:44:51 +0100

nuitka (0.6.13.1+ds-1) unstable; urgency=medium

  * New upstream hotfix release.

 -- Kay Hayen <kay.hayen@gmail.com>  Fri, 26 Mar 2021 14:28:02 +0100

nuitka (0.6.13+ds-1) unstable; urgency=medium

  * New upstream release.

 -- Kay Hayen <kay.hayen@gmail.com>  Wed, 17 Mar 2021 08:58:23 +0100

nuitka (0.6.12.4+ds-1) unstable; urgency=medium

  * New upstream hotfix release.

 -- Kay Hayen <kay.hayen@gmail.com>  Thu, 11 Mar 2021 12:16:01 +0100

nuitka (0.6.12.3+ds-1) unstable; urgency=medium

  * New upstream hotfix release.

 -- Kay Hayen <kay.hayen@gmail.com>  Sun, 21 Feb 2021 06:04:51 +0100

nuitka (0.6.12.2+ds-1) unstable; urgency=medium

  * New upstream hotfix release.

 -- Kay Hayen <kay.hayen@gmail.com>  Sun, 14 Feb 2021 14:25:06 +0100

nuitka (0.6.12.1+ds-1) unstable; urgency=medium

  * New upstream hotfix release.

 -- Kay Hayen <kay.hayen@gmail.com>  Wed, 10 Feb 2021 00:23:11 +0100

nuitka (0.6.12+ds-1) unstable; urgency=medium

  * New upstream release.

 -- Kay Hayen <kay.hayen@gmail.com>  Tue, 09 Feb 2021 11:08:35 +0100

nuitka (0.6.11.6+ds-1) unstable; urgency=medium

  * New upstream hotfix release.

 -- Kay Hayen <kay.hayen@gmail.com>  Sun, 07 Feb 2021 19:59:48 +0100

nuitka (0.6.11.5+ds-1) unstable; urgency=medium

  * New upstream hotfix release.

 -- Kay Hayen <kay.hayen@gmail.com>  Mon, 01 Feb 2021 12:17:21 +0100

nuitka (0.6.11.4+ds-1) unstable; urgency=medium

  * New upstream hotfix release.

 -- Kay Hayen <kay.hayen@gmail.com>  Wed, 27 Jan 2021 17:09:48 +0100

nuitka (0.6.11.3+ds-1) unstable; urgency=medium

  * New upstream hotfix release.

 -- Kay Hayen <kay.hayen@gmail.com>  Tue, 26 Jan 2021 11:16:07 +0100

nuitka (0.6.11.2+ds-1) unstable; urgency=medium

  * New upstream hotfix release.

 -- Kay Hayen <kay.hayen@gmail.com>  Mon, 25 Jan 2021 20:14:39 +0100

nuitka (0.6.11.1+ds-1) unstable; urgency=medium

  * New upstream hotfix release.

 -- Kay Hayen <kay.hayen@gmail.com>  Sun, 24 Jan 2021 17:55:22 +0100

nuitka (0.6.11+ds-1) unstable; urgency=medium

  * New upstream release.

 -- Kay Hayen <kay.hayen@gmail.com>  Sat, 23 Jan 2021 10:01:54 +0100

nuitka (0.6.10.5+ds-1) unstable; urgency=medium

  * New upstream hotfix release.

 -- Kay Hayen <kay.hayen@gmail.com>  Thu, 07 Jan 2021 11:04:59 +0100

nuitka (0.6.10.4+ds-1) unstable; urgency=medium

  * New upstream hotfix release.

 -- Kay Hayen <kay.hayen@gmail.com>  Tue, 29 Dec 2020 16:17:44 +0100

nuitka (0.6.10.3+ds-1) unstable; urgency=medium

  * New upstream hotfix release.

 -- Kay Hayen <kay.hayen@gmail.com>  Thu, 24 Dec 2020 16:30:17 +0100

nuitka (0.6.10.2+ds-1) unstable; urgency=medium

  * New upstream hotfix release.

 -- Kay Hayen <kay.hayen@gmail.com>  Sun, 20 Dec 2020 10:56:00 +0100

nuitka (0.6.10.1+ds-1) unstable; urgency=medium

  * New upstream hotfix release.

 -- Kay Hayen <kay.hayen@gmail.com>  Sun, 13 Dec 2020 19:47:53 +0100

nuitka (0.6.10+ds-1) unstable; urgency=medium

  * New upstream release.

 -- Kay Hayen <kay.hayen@gmail.com>  Mon, 07 Dec 2020 12:44:03 +0100

nuitka (0.6.9.7+ds-1) unstable; urgency=medium

  * New upstream hotfix release.

 -- Kay Hayen <kay.hayen@gmail.com>  Mon, 16 Nov 2020 11:20:22 +0100

nuitka (0.6.9.6+ds-1) unstable; urgency=medium

  * New upstream hotfix release.

 -- Kay Hayen <kay.hayen@gmail.com>  Wed, 04 Nov 2020 08:32:22 +0100

nuitka (0.6.9.5+ds-1) unstable; urgency=medium

  * New upstream hotfix release.

 -- Kay Hayen <kay.hayen@gmail.com>  Fri, 30 Oct 2020 13:49:19 +0100

nuitka (0.6.9.4+ds-1) unstable; urgency=medium

  * New upstream hotfix release.

 -- Kay Hayen <kay.hayen@gmail.com>  Mon, 19 Oct 2020 10:55:17 +0200

nuitka (0.6.9.3+ds-1) unstable; urgency=medium

  * New upstream hotfix release.

 -- Kay Hayen <kay.hayen@gmail.com>  Mon, 12 Oct 2020 17:17:10 +0200

nuitka (0.6.9.2+ds-1) unstable; urgency=medium

  * New upstream hotfix release.

 -- Kay Hayen <kay.hayen@gmail.com>  Sun, 04 Oct 2020 12:47:36 +0200

nuitka (0.6.9.1+ds-1) unstable; urgency=medium

  * New upstream hotfix release.

 -- Kay Hayen <kay.hayen@gmail.com>  Sat, 19 Sep 2020 14:38:08 +0200

nuitka (0.6.9+ds-1) unstable; urgency=medium

  * New upstream release.

 -- Kay Hayen <kay.hayen@gmail.com>  Mon, 14 Sep 2020 15:40:36 +0200

nuitka (0.6.8.4+ds-1) unstable; urgency=medium

  * New upstream hotfix release.

  * Source only upload. (Closes: #961896)

  * Updated VCS URLs. (Closes: #961895)

 -- Kay Hayen <kay.hayen@gmail.com>  Sat, 06 Jun 2020 09:58:32 +0200

nuitka (0.6.8.3+ds-1) unstable; urgency=medium

  * New upstream hotfix release.

 -- Kay Hayen <kay.hayen@gmail.com>  Sat, 23 May 2020 13:56:13 +0200

nuitka (0.6.8.2+ds-1) unstable; urgency=medium

  * New upstream hotfix release.

 -- Kay Hayen <kay.hayen@gmail.com>  Thu, 21 May 2020 15:04:13 +0200

nuitka (0.6.8.1+ds-1) unstable; urgency=medium

  * New upstream hotfix release.

  * Corrected copyright file format to not have emails.

 -- Kay Hayen <kay.hayen@gmail.com>  Fri, 15 May 2020 08:32:39 +0200

nuitka (0.6.8+ds-1) unstable; urgency=medium

  * New upstream release.

  * Changed dependencies to prefer Debian 11 packages.
    (Closes: #937166).

 -- Kay Hayen <kay.hayen@gmail.com>  Mon, 11 May 2020 16:41:34 +0200

nuitka (0.6.7+ds-1) unstable; urgency=medium

  * New upstream release.

  * The rst2pdf dependency is finally fixed
    (Closes: #943645) (Closes: #947573).

  * Enabled package build without Python2 (Closes: #937166)

 -- Kay Hayen <kay.hayen@gmail.com>  Thu, 23 Jan 2020 12:34:10 +0100

nuitka (0.6.6+ds-1) unstable; urgency=medium

  * New upstream release.

 -- Kay Hayen <kay.hayen@gmail.com>  Fri, 27 Dec 2019 08:47:38 +0100

nuitka (0.6.6~rc7+ds-1) unstable; urgency=medium

  * New upstream pre-release.

 -- Kay Hayen <kay.hayen@gmail.com>  Tue, 24 Sep 2019 08:49:41 +0200

nuitka (0.6.5+ds-1) unstable; urgency=medium

  * New upstream release.

 -- Kay Hayen <kay.hayen@gmail.com>  Sat, 27 Jul 2019 12:07:20 +0200

nuitka (0.6.4+ds-1) experimental; urgency=medium

  * New upstream release.

 -- Kay Hayen <kay.hayen@gmail.com>  Fri, 07 Jun 2019 23:30:22 +0200

nuitka (0.6.3.1+ds-1) experimental; urgency=medium

  * New upstream hotfix release.

 -- Kay Hayen <kay.hayen@gmail.com>  Thu, 25 Apr 2019 22:08:36 +0200

nuitka (0.6.3+ds-1) unstable; urgency=medium

  * New upstream release.

 -- Kay Hayen <kay.hayen@gmail.com>  Thu, 04 Apr 2019 06:12:30 +0200

nuitka (0.6.2+ds-1) unstable; urgency=medium

  * New upstream release.

 -- Kay Hayen <kay.hayen@gmail.com>  Sat, 16 Feb 2019 08:48:51 +0100

nuitka (0.6.1.1+ds-1) unstable; urgency=medium

  * New upstream hotfix release.

 -- Kay Hayen <kay.hayen@gmail.com>  Thu, 24 Jan 2019 09:13:53 +0100

nuitka (0.6.1+ds-1) unstable; urgency=medium

  * New upstream release.

  * Depend on python-pil over python-imaging (Closes: #917694).

 -- Kay Hayen <kay.hayen@gmail.com>  Sat, 05 Jan 2019 12:41:57 +0100

nuitka (0.6.0.6+ds-1) unstable; urgency=medium

  * New upstream hotfix release.

 -- Kay Hayen <kay.hayen@gmail.com>  Wed, 31 Oct 2018 09:03:57 +0100

nuitka (0.6.0.5+ds-1) unstable; urgency=medium

  * New upstream hotfix release.

 -- Kay Hayen <kay.hayen@gmail.com>  Thu, 18 Oct 2018 23:11:34 +0200

nuitka (0.6.0.4+ds-1) unstable; urgency=medium

  * New upstream hotfix release.

 -- Kay Hayen <kay.hayen@gmail.com>  Sun, 14 Oct 2018 08:26:48 +0200

nuitka (0.6.0.3+ds-1) unstable; urgency=medium

  * New upstream hotfix release.

 -- Kay Hayen <kay.hayen@gmail.com>  Sat, 06 Oct 2018 10:43:33 +0200

nuitka (0.6.0.2+ds-1) unstable; urgency=medium

  * New upstream hotfix release.

 -- Kay Hayen <kay.hayen@gmail.com>  Wed, 03 Oct 2018 10:41:52 +0200

nuitka (0.6.0.1+ds-1) unstable; urgency=medium

  * New upstream hotfix release.

 -- Kay Hayen <kay.hayen@gmail.com>  Thu, 27 Sep 2018 09:57:05 +0200

nuitka (0.6.0+ds-1) unstable; urgency=medium

  * New upstream release.

 -- Kay Hayen <kay.hayen@gmail.com>  Wed, 26 Sep 2018 07:00:04 +0200

nuitka (0.5.33+ds-1) unstable; urgency=medium

  * New upstream release.

 -- Kay Hayen <kay.hayen@gmail.com>  Thu, 13 Sep 2018 19:01:48 +0200

nuitka (0.5.32.8+ds-1) unstable; urgency=medium

  * New upstream hotfix release.

 -- Kay Hayen <kay.hayen@gmail.com>  Tue, 04 Sep 2018 14:58:47 +0200

nuitka (0.5.32.7+ds-1) unstable; urgency=medium

  * New upstream hotfix release.

 -- Kay Hayen <kay.hayen@gmail.com>  Thu, 23 Aug 2018 22:06:00 +0200

nuitka (0.5.32.6+ds-1) unstable; urgency=medium

  * New upstream hotfix release.

 -- Kay Hayen <kay.hayen@gmail.com>  Thu, 23 Aug 2018 20:05:18 +0200

nuitka (0.5.32.5+ds-1) unstable; urgency=medium

  * New upstream hotfix release.

 -- Kay Hayen <kay.hayen@gmail.com>  Wed, 15 Aug 2018 19:06:01 +0200

nuitka (0.5.32.4+ds-1) unstable; urgency=medium

  * New upstream hotfix release.

 -- Kay Hayen <kay.hayen@gmail.com>  Fri, 10 Aug 2018 12:06:44 +0200

nuitka (0.5.32.3+ds-1) unstable; urgency=medium

  * New upstream hotfix release.

 -- Kay Hayen <kay.hayen@gmail.com>  Sat, 04 Aug 2018 10:40:31 +0200

nuitka (0.5.32.2+ds-1) unstable; urgency=medium

  * New upstream hotfix release.

 -- Kay Hayen <kay.hayen@gmail.com>  Wed, 01 Aug 2018 17:38:43 +0200

nuitka (0.5.32.1+ds-1) unstable; urgency=medium

  * New upstream hotfix release.

 -- Kay Hayen <kay.hayen@gmail.com>  Sat, 28 Jul 2018 20:16:29 +0200

nuitka (0.5.32+ds-1) unstable; urgency=medium

  * New upstream release.

 -- Kay Hayen <kay.hayen@gmail.com>  Sat, 28 Jul 2018 15:07:21 +0200

nuitka (0.5.31+ds-1) unstable; urgency=medium

  * New upstream release.

 -- Kay Hayen <kay.hayen@gmail.com>  Mon, 09 Jul 2018 08:23:02 +0200

nuitka (0.5.30+ds-1) unstable; urgency=medium

  * New upstream release.

 -- Kay Hayen <kay.hayen@gmail.com>  Mon, 30 Apr 2018 09:50:54 +0200

nuitka (0.5.29.5+ds-1) unstable; urgency=medium

  * New upstream hotfix release.

 -- Kay Hayen <kay.hayen@gmail.com>  Wed, 25 Apr 2018 09:33:55 +0200

nuitka (0.5.29.4+ds-1) unstable; urgency=medium

  * New upstream hotfix release.

 -- Kay Hayen <kay.hayen@gmail.com>  Mon, 09 Apr 2018 20:22:37 +0200

nuitka (0.5.29.3+ds-1) unstable; urgency=medium

  * New upstream hotfix release.

 -- Kay Hayen <kay.hayen@gmail.com>  Sat, 31 Mar 2018 16:12:25 +0200

nuitka (0.5.29.2+ds-1) unstable; urgency=medium

  * New upstream hotfix release.

 -- Kay Hayen <kay.hayen@gmail.com>  Thu, 29 Mar 2018 10:19:24 +0200

nuitka (0.5.29.1+ds-1) unstable; urgency=medium

  * New upstream hotfix release.

 -- Kay Hayen <kay.hayen@gmail.com>  Tue, 27 Mar 2018 18:22:54 +0200

nuitka (0.5.29+ds-1) unstable; urgency=medium

  * New upstream release.

 -- Kay Hayen <kay.hayen@gmail.com>  Mon, 26 Mar 2018 20:13:44 +0200

nuitka (0.5.28.2+ds-1) unstable; urgency=medium

  * New upstream hotfix release.

 -- Kay Hayen <kay.hayen@gmail.com>  Wed, 29 Nov 2017 15:09:28 +0100

nuitka (0.5.28.1+ds-1) unstable; urgency=medium

  * New upstream hotfix release.
  * Also ignore sbuild non-existant directory (Closes: #871125).

 -- Kay Hayen <kay.hayen@gmail.com>  Sun, 22 Oct 2017 10:44:31 +0200

nuitka (0.5.28+ds-1) unstable; urgency=medium

  * New upstream release.

 -- Kay Hayen <kay.hayen@gmail.com>  Tue, 17 Oct 2017 10:03:56 +0200

nuitka (0.5.27+ds-1) unstable; urgency=medium

  * New upstream release.

 -- Kay Hayen <kay.hayen@gmail.com>  Sat, 22 Jul 2017 16:21:37 +0200

nuitka (0.5.26.4+ds-1) unstable; urgency=medium

  * New upstream hotfix release.
  * Recommend actual PyQT package (Closes: #866540).

 -- Kay Hayen <kay.hayen@gmail.com>  Mon, 03 Jul 2017 08:59:37 +0200

nuitka (0.5.26.3+ds-1) unstable; urgency=medium

  * New upstream hotfix release.

 -- Kay Hayen <kay.hayen@gmail.com>  Thu, 22 Jun 2017 08:08:53 +0200

nuitka (0.5.26.2+ds-1) unstable; urgency=medium

  * New upstream hotfix release.

 -- Kay Hayen <kay.hayen@gmail.com>  Sat, 17 Jun 2017 11:37:12 +0200

nuitka (0.5.26.1+ds-1) unstable; urgency=medium

  * New upstream hotfix release.

 -- Kay Hayen <kay.hayen@gmail.com>  Sat, 10 Jun 2017 13:09:51 +0200

nuitka (0.5.26+ds-1) unstable; urgency=medium

  * New upstream release.

 -- Kay Hayen <kay.hayen@gmail.com>  Wed, 07 Jun 2017 08:15:19 +0200

nuitka (0.5.25+ds-1) unstable; urgency=medium

  * New upstream release.

 -- Kay Hayen <kay.hayen@gmail.com>  Tue, 24 Jan 2017 06:13:46 +0100

nuitka (0.5.24.4+ds-1) unstable; urgency=medium

  * New upstream hotfix release.
  * Better detection of acceptable shared library loads from
    system paths for standalone tests (Closes: #844902).

 -- Kay Hayen <kay.hayen@gmail.com>  Sat, 10 Dec 2016 12:25:35 +0100

nuitka (0.5.24.3+ds-1) unstable; urgency=medium

  * New upstream hotfix release.

 -- Kay Hayen <kay.hayen@gmail.com>  Fri, 09 Dec 2016 06:50:55 +0100

nuitka (0.5.24.2+ds-1) unstable; urgency=medium

  * New upstream hotfix release.

 -- Kay Hayen <kay.hayen@gmail.com>  Wed, 30 Nov 2016 09:32:03 +0100

nuitka (0.5.24.1+ds-1) unstable; urgency=medium

  * New upstream hotfix release.

 -- Kay Hayen <kay.hayen@gmail.com>  Wed, 16 Nov 2016 08:16:53 +0100

nuitka (0.5.24+ds-1) unstable; urgency=medium

  * New upstream release.

 -- Kay Hayen <kay.hayen@gmail.com>  Mon, 14 Nov 2016 09:41:31 +0100

nuitka (0.5.23.2+ds-1) unstable; urgency=medium

  * New upstream hotfix release.

 -- Kay Hayen <kay.hayen@gmail.com>  Mon, 07 Nov 2016 07:55:11 +0100

nuitka (0.5.23.1+ds-1) unstable; urgency=medium

  * New upstream hotfix release.
  * Use of C11 compiler instead of C++ compiler, so we drop the
    versioned dependencies. (Closes: #835954)

 -- Kay Hayen <kay.hayen@gmail.com>  Sun, 16 Oct 2016 10:40:59 +0200

nuitka (0.5.23+ds-1) unstable; urgency=medium

  * New upstream release.

 -- Kay Hayen <kay.hayen@gmail.com>  Sun, 02 Oct 2016 18:14:41 +0200

nuitka (0.5.22+ds-1) unstable; urgency=medium

  * New upstream release.

 -- Kay Hayen <kay.hayen@gmail.com>  Tue, 16 Aug 2016 11:22:16 +0200

nuitka (0.5.21.3+ds-1) unstable; urgency=medium

  * New upstream hotfix release.

 -- Kay Hayen <kay.hayen@gmail.com>  Thu, 26 May 2016 14:51:39 +0200

nuitka (0.5.21.2+ds-1) unstable; urgency=medium

  * New upstream hotfix release.

 -- Kay Hayen <kay.hayen@gmail.com>  Sat, 14 May 2016 14:43:28 +0200

nuitka (0.5.21.1+ds-1) unstable; urgency=medium

  * New upstream hotfix release.

  * Depends on g++-5 now.

 -- Kay Hayen <kay.hayen@gmail.com>  Sat, 30 Apr 2016 07:59:57 +0200

nuitka (0.5.21+ds-1) unstable; urgency=medium

  * New upstream release.

 -- Kay Hayen <kay.hayen@gmail.com>  Sun, 24 Apr 2016 14:06:29 +0200

nuitka (0.5.20+ds-1) unstable; urgency=medium

  * New upstream release.

 -- Kay Hayen <kay.hayen@gmail.com>  Sun, 20 Mar 2016 08:11:16 +0100

nuitka (0.5.19.1+ds-1) unstable; urgency=medium

  * New upstream hotfix release.

 -- Kay Hayen <kay.hayen@gmail.com>  Tue, 15 Mar 2016 09:11:57 +0100

nuitka (0.5.19+ds-1) unstable; urgency=medium

  * New upstream release.

 -- Kay Hayen <kay.hayen@gmail.com>  Mon, 01 Feb 2016 07:53:08 +0100

nuitka (0.5.18.1+ds-1) unstable; urgency=medium

  * New upstream hotfix release.

 -- Kay Hayen <kay.hayen@gmail.com>  Sun, 24 Jan 2016 07:52:03 +0100

nuitka (0.5.18+ds-1) unstable; urgency=medium

  * New upstream release.

 -- Kay Hayen <kay.hayen@gmail.com>  Fri, 15 Jan 2016 07:48:41 +0100

nuitka (0.5.17.1+ds-1) unstable; urgency=medium

  * New upstream hotfix release.

 -- Kay Hayen <kay.hayen@gmail.com>  Thu, 14 Jan 2016 23:21:51 +0100

nuitka (0.5.17+ds-1) unstable; urgency=medium

  * New upstream release.

 -- Kay Hayen <kay.hayen@gmail.com>  Sun, 27 Dec 2015 15:18:39 +0100

nuitka (0.5.16.1+ds-1) unstable; urgency=medium

  * New upstream hotfix release.

 -- Kay Hayen <kay.hayen@gmail.com>  Thu, 03 Dec 2015 07:04:12 +0100

nuitka (0.5.16+ds-1) unstable; urgency=medium

  * New upstream release.

 -- Kay Hayen <kay.hayen@gmail.com>  Mon, 09 Nov 2015 18:30:07 +0100

nuitka (0.5.15+ds-1) unstable; urgency=medium

  * New upstream release.

 -- Kay Hayen <kay.hayen@gmail.com>  Mon, 12 Oct 2015 08:57:03 +0200

nuitka (0.5.14.3+ds-1) unstable; urgency=medium

  * New upstream hotfix release.

 -- Kay Hayen <kay.hayen@gmail.com>  Sun, 13 Sep 2015 12:26:59 +0200

nuitka (0.5.14.2+ds-1) unstable; urgency=medium

  * New upstream hotfix release.

 -- Kay Hayen <kay.hayen@gmail.com>  Mon, 07 Sep 2015 00:30:11 +0200

nuitka (0.5.14.1+ds-1) UNRELEASED; urgency=medium

  * New upstream hotfix release.

 -- Kay Hayen <kay.hayen@gmail.com>  Sun, 06 Sep 2015 22:37:22 +0200

nuitka (0.5.14+ds-1) unstable; urgency=medium

  * New upstream release.

 -- Kay Hayen <kay.hayen@gmail.com>  Thu, 27 Aug 2015 06:24:11 +0200

nuitka (0.5.13.8+ds-1) UNRELEASED; urgency=medium

  * New upstream hotfix release.

 -- Kay Hayen <kay.hayen@gmail.com>  Thu, 20 Aug 2015 11:55:53 +0200

nuitka (0.5.13.7+ds-1) UNRELEASED; urgency=medium

  * New upstream hotfix release.

 -- Kay Hayen <kay.hayen@gmail.com>  Tue, 18 Aug 2015 21:55:08 +0200

nuitka (0.5.13.6+ds-1) UNRELEASED; urgency=medium

  * New upstream hotfix release.

 -- Kay Hayen <kay.hayen@gmail.com>  Sun, 16 Aug 2015 14:38:46 +0200

nuitka (0.5.13.5+ds-1) UNRELEASED; urgency=medium

  * New upstream hotfix release.

 -- Kay Hayen <kay.hayen@gmail.com>  Sun, 16 Aug 2015 13:42:02 +0200

nuitka (0.5.13.4+ds-1) UNRELEASED; urgency=medium

  * New upstream hotfix release.

 -- Kay Hayen <kay.hayen@gmail.com>  Fri, 31 Jul 2015 17:24:40 +0200

nuitka (0.5.13.3+ds-1) UNRELEASED; urgency=medium

  * New upstream hotfix release.

 -- Kay Hayen <kay.hayen@gmail.com>  Wed, 29 Jul 2015 10:54:05 +0200

nuitka (0.5.13.2+ds-1) UNRELEASED; urgency=medium

  * New upstream hotfix release.

 -- Kay Hayen <kay.hayen@gmail.com>  Tue, 16 Jun 2015 10:29:12 +0200

nuitka (0.5.13.1+ds-1) UNRELEASED; urgency=medium

  * New upstream hotfix release.

 -- Kay Hayen <kay.hayen@gmail.com>  Mon, 04 May 2015 09:27:19 +0200

nuitka (0.5.13+ds-1) unstable; urgency=medium

  * New upstream release.

 -- Kay Hayen <kay.hayen@gmail.com>  Fri, 01 May 2015 10:44:27 +0200

nuitka (0.5.12.2+ds-1) UNRELEASED; urgency=medium

  * New upstream hotfix release.

 -- Kay Hayen <kay.hayen@gmail.com>  Sun, 26 Apr 2015 08:51:37 +0200

nuitka (0.5.12.1+ds-1) UNRELEASED; urgency=medium

  * New upstream hotfix release.

 -- Kay Hayen <kay.hayen@gmail.com>  Sat, 18 Apr 2015 09:35:06 +0200

nuitka (0.5.12+ds-1) experimental; urgency=medium

  * New upstream release.

 -- Kay Hayen <kay.hayen@gmail.com>  Mon, 06 Apr 2015 17:20:44 +0200

nuitka (0.5.11.2+ds-1) experimental; urgency=medium

  * New upstream hotfix release.

 -- Kay Hayen <kay.hayen@gmail.com>  Thu, 26 Mar 2015 20:09:06 +0100

nuitka (0.5.11.1+ds-1) experimental; urgency=medium

  * New upstream hotfix release.

 -- Kay Hayen <kay.hayen@gmail.com>  Mon, 23 Mar 2015 10:34:17 +0100

nuitka (0.5.11+ds-1) experimental; urgency=medium

  * New upstream release.

 -- Kay Hayen <kay.hayen@gmail.com>  Wed, 18 Mar 2015 08:38:39 +0100

nuitka (0.5.10.2+ds-1) experimental; urgency=medium

  * New upstream hotfix release.

 -- Kay Hayen <kay.hayen@gmail.com>  Tue, 10 Mar 2015 07:46:24 +0100

nuitka (0.5.10.1+ds-1) experimental; urgency=medium

  * New upstream hotfix release.

 -- Kay Hayen <kay.hayen@gmail.com>  Sun, 08 Mar 2015 11:56:55 +0100

nuitka (0.5.10+ds-1) experimental; urgency=medium

  * New upstream release.

 -- Kay Hayen <kay.hayen@gmail.com>  Thu, 05 Mar 2015 07:43:43 +0100

nuitka (0.5.9+ds-1) experimental; urgency=medium

  * New upstream release.

 -- Kay Hayen <kay.hayen@gmail.com>  Thu, 29 Jan 2015 08:18:06 +0100

nuitka (0.5.8+ds-1) experimental; urgency=medium

  * New upstream release.

 -- Kay Hayen <kay.hayen@gmail.com>  Thu, 15 Jan 2015 04:11:03 +0100

nuitka (0.5.7.1+ds-1) experimental; urgency=medium

  * New upstream hotfix release.

 -- Kay Hayen <kay.hayen@gmail.com>  Fri, 09 Jan 2015 13:52:15 +0100

nuitka (0.5.7+ds-1) UNRELEASED; urgency=medium

  * New upstream release.

 -- Kay Hayen <kay.hayen@gmail.com>  Thu, 01 Jan 2015 10:52:03 +0100

nuitka (0.5.6.1+ds-1) UNRELEASED; urgency=medium

  * New upstream hotfix release.

 -- Kay Hayen <kay.hayen@gmail.com>  Sun, 21 Dec 2014 08:32:58 +0100

nuitka (0.5.6+ds-1) UNRELEASED; urgency=medium

  * New upstream release.
  * Added support for hardening-wrapper to be installed.

 -- Kay Hayen <kay.hayen@gmail.com>  Fri, 19 Dec 2014 08:39:17 +0100

nuitka (0.5.5.3+ds-1) unstable; urgency=medium

  * New upstream hotfix release.
  * Added support for armhf architecture.

 -- Kay Hayen <kay.hayen@gmail.com>  Fri, 24 Oct 2014 17:33:59 +0200

nuitka (0.5.5.2+ds-1) unstable; urgency=medium

  * New upstream hotfix release.
  * Bump to Standards Version 3.9.6, no changes needed.

 -- Kay Hayen <kay.hayen@gmail.com>  Fri, 17 Oct 2014 07:56:05 +0200

nuitka (0.5.5+ds-1) unstable; urgency=medium

  * New upstream release.

 -- Kay Hayen <kay.hayen@gmail.com>  Sun, 05 Oct 2014 19:28:20 +0200

nuitka (0.5.4.3+ds-1) unstable; urgency=medium

  * New upstream hotfix release.

 -- Kay Hayen <kay.hayen@gmail.com>  Thu, 21 Aug 2014 09:41:37 +0200

nuitka (0.5.3.5+ds-1) unstable; urgency=medium

  * New upstream hotfix release.

 -- Kay Hayen <kay.hayen@gmail.com>  Fri, 18 Jul 2014 07:28:17 +0200

nuitka (0.5.3.3+ds-1) unstable; urgency=medium

  * New upstream release.
  * Original version didn't build for all versions due to error message
    changes, this release adapts to.

 -- Kay Hayen <kay.hayen@gmail.com>  Sat, 12 Jul 2014 20:50:01 +0200

nuitka (0.5.2+ds-1) unstable; urgency=medium

  * New upstream release.
  * Permit building using cowbuilder, eatmydata (Closes: #749518)
  * Do not require gcc in build-depends
    (Closes: #747984) (Closes: #748005) (Closes: #751325)

 -- Kay Hayen <kay.hayen@gmail.com>  Mon, 23 Jun 2014 08:17:57 +0200

nuitka (0.5.1.1+ds-1) unstable; urgency=medium

  * New upstream hotfix release.

 -- Kay Hayen <kay.hayen@gmail.com>  Thu, 06 Mar 2014 10:44:28 +0100

nuitka (0.5.1+ds-1) unstable; urgency=medium

  * New upstream release.

 -- Kay Hayen <kay.hayen@gmail.com>  Thu, 06 Mar 2014 09:33:51 +0100

nuitka (0.5.0.1+ds-1) unstable; urgency=medium

  * New upstream hotfix release.

 -- Kay Hayen <kay.hayen@gmail.com>  Mon, 13 Jan 2014 23:37:37 +0100

nuitka (0.5.0+ds-1) unstable; urgency=medium

  * New upstream release.
  * Added missing build dependency to process PNG images.

 -- Kay Hayen <kay.hayen@gmail.com>  Fri, 03 Jan 2014 19:18:18 +0100

nuitka (0.4.7.1+ds-1) unstable; urgency=low

  * New upstream hotfix release.

 -- Kay Hayen <kay.hayen@gmail.com>  Tue, 03 Dec 2013 08:44:31 +0100

nuitka (0.4.7+ds-1) UNRELEASED; urgency=low

  * New upstream release.
  * Handle unknown encoding error message change of CPython 2.7.6
    that was backported to CPython 2.7.5+ as well.
    (Closes: #730956)

 -- Kay Hayen <kay.hayen@gmail.com>  Mon, 02 Dec 2013 09:15:12 +0100

nuitka (0.4.6.2+ds-1) unstable; urgency=low

  * New upstream hotfix release.

 -- Kay Hayen <kayhayen@gmx.de>  Fri, 01 Nov 2013 19:07:42 +0100

nuitka (0.4.6+ds-1) unstable; urgency=low

  * New upstream release.

 -- Kay Hayen <kayhayen@gmx.de>  Sun, 27 Oct 2013 21:29:26 +0100

nuitka (0.4.5.1+ds-1) unstable; urgency=low

  * New upstream hotfix release.
  * Corrects upstream Issue#106.

 -- Kay Hayen <kayhayen@gmx.de>  Wed, 25 Sep 2013 14:29:55 +0200

nuitka (0.4.5+ds-1) unstable; urgency=low

  * New upstream release.

 -- Kay Hayen <kayhayen@gmx.de>  Sun, 18 Aug 2013 09:06:29 +0200

nuitka (0.4.4.2+ds-1) unstable; urgency=low

  * New upstream hotfix release.
  * Corrects upstream Issue#98.
  * Corrects upstream Issue#100.
  * Corrects upstream Issue#101.
  * Corrects upstream Issue#102.

 -- Kay Hayen <kayhayen@gmx.de>  Sat, 20 Jul 2013 09:08:29 +0200

nuitka (0.4.4.1+ds-1) unstable; urgency=low

  * New upstream hotfix release.
  * Corrects upstream Issue#95.
  * Corrects upstream Issue#96.

 -- Kay Hayen <kayhayen@gmx.de>  Sat, 13 Jul 2013 11:56:21 +0200

nuitka (0.4.4+ds-1) unstable; urgency=low

  * New upstream release.
  * Upstream now supports Python3.3 and threads.
  * Bump to Standards Version 3.9.4, no changes needed.
  * Fix support for modules and Python3 was broken (Closes: #711459)
  * Fix encoding error changes  Python 2.7.5 (Closes: #713531)

 -- Kay Hayen <kayhayen@gmx.de>  Tue, 25 Jun 2013 10:46:40 +0200

nuitka (0.4.3+ds-1) unstable; urgency=low

  * New upstream release.

 -- Kay Hayen <kayhayen@gmx.de>  Sat, 18 May 2013 10:16:25 +0200

nuitka (0.4.2+ds-1) unstable; urgency=low

  * New upstream release.

 -- Kay Hayen <kayhayen@gmx.de>  Fri, 29 Mar 2013 11:05:08 +0100

nuitka (0.4.1+ds-1) unstable; urgency=low

  * New upstream release.

 -- Kay Hayen <kayhayen@gmx.de>  Tue, 05 Mar 2013 08:15:41 +0100

nuitka (0.4.0+ds-1) UNRELEASED; urgency=low

  * New upstream release.
  * Changes so the Debian package can be backported to Squeeze as well.

 -- Kay Hayen <kayhayen@gmx.de>  Sat, 09 Feb 2013 10:08:15 +0100

nuitka (0.3.25+ds-1) unstable; urgency=low

  * New upstream release.
  * Register the User Manual with "doc-base".

 -- Kay Hayen <kayhayen@gmx.de>  Sun, 11 Nov 2012 13:57:32 +0100

nuitka (0.3.24.1+ds-1) unstable; urgency=low

  * New upstream hotfix release.
  * Corrects upstream Issue#46.

 -- Kay Hayen <kayhayen@gmx.de>  Sat, 08 Sep 2012 22:30:11 +0000

nuitka (0.3.24+ds-1) unstable; urgency=low

  * New upstream release.
  * Detect the absence of "g++" and gracefully fallback to the
    compiler depended on. (Closes: #682146)
  * Changed usage of "temp" files in developer scripts to be
    secure. (Closes: #682145)
  * Added support for "DEB_BUILD_OPTIONS=nocheck" to skip the
    test runs. (Closes: #683090)

 -- Kay Hayen <kayhayen@gmx.de>  Sat, 18 Aug 2012 21:19:17 +0200

nuitka (0.3.23.1+ds-1) unstable; urgency=low

  * New upstream hotfix release.
  * Corrects upstream Issue#40, Issue#41, and Issue#42.

 -- Kay Hayen <kayhayen@gmx.de>  Mon, 16 Jul 2012 07:25:41 +0200

nuitka (0.3.23+ds-1) unstable; urgency=low

  * New upstream release.
  * License for Nuitka is now Apache License 2.0, no more GPLv3.
  * Corrects upstream Issue#37 and Issue#38.

 -- Kay Hayen <kayhayen@gmx.de>  Sun, 01 Jul 2012 00:00:57 +0200

nuitka (0.3.22.1+ds-1) unstable; urgency=low

  * New upstream hotfix release.
  * Corrected copyright file syntax error found by new lintian
    version.
  * Corrects upstream Issue#19.

 -- Kay Hayen <kayhayen@gmx.de>  Sat, 16 Jun 2012 08:58:30 +0200

nuitka (0.3.22+ds-1) unstable; urgency=low

  * New upstream release.

 -- Kay Hayen <kayhayen@gmx.de>  Sun, 13 May 2012 12:51:16 +0200

nuitka (0.3.21+ds-1) unstable; urgency=low

  * New upstream release.

 -- Kay Hayen <kayhayen@gmx.de>  Thu, 12 Apr 2012 20:24:01 +0200

nuitka (0.3.20.2+ds-1) unstable; urgency=low

  * New upstream hotfix release.
  * Corrects upstream Issue#35.
  * Bump to Standards Version 3.9.3, no changes needed.
  * In the alternative build dependencies, designed to make the
    Python3 build dependency optional, put option that is going
    to work on "unstable" first. (Closes: #665021)

 -- Kay Hayen <kayhayen@gmx.de>  Tue, 03 Apr 2012 22:31:36 +0200

nuitka (0.3.20.1+ds-1) unstable; urgency=low

  * New upstream hotfix release.
  * Corrects upstream Issue#34.

 -- Kay Hayen <kayhayen@gmx.de>  Sat, 03 Mar 2012 10:18:30 +0100

nuitka (0.3.20+ds-1) unstable; urgency=low

  * New upstream release.
  * Added upstream "Changelog.rst" as "changelog"

 -- Kay Hayen <kayhayen@gmx.de>  Mon, 27 Feb 2012 09:32:10 +0100

nuitka (0.3.19.2+ds-1) unstable; urgency=low

  * New upstream hotfix release.
  * Corrects upstream Issue#32.

 -- Kay Hayen <kayhayen@gmx.de>  Sun, 12 Feb 2012 20:33:30 +0100

nuitka (0.3.19.1+ds-1) unstable; urgency=low

  * New upstream hotfix release.
  * Corrects upstream Issue#30 and Issue#31.

 -- Kay Hayen <kayhayen@gmx.de>  Sat, 28 Jan 2012 07:27:38 +0100

nuitka (0.3.19+ds-1) unstable; urgency=low

  * New upstream release.
  * Improvements to option groups layout in manpages, and broken
    whitespace for "--recurse-to" option. (Closes: #655910)
  * Documented new option "--recurse-directory" in man page with
    example.
  * Made the "debian/watch" file ignore upstream pre-releases,
    these shall not be considered for this package.
  * Aligned depended version with build depended versions.
  * Depend on "python-dev" as well, needed to compile against
    "libpython".
  * Build depend on "python-dev-all" and "python-dbg-all" to
    execute tests with both all supported Python versions.
  * Build depend on "python3.2-dev-all" and "python3-dbg-all"
    to execute tests with Python3 as well. It is currently not
    supported by upstream, this is only preparatory.
  * Added suggestion of "ccache", can speed up the compilation
    process.

 -- Kay Hayen <kayhayen@gmx.de>  Tue, 17 Jan 2012 10:29:45 +0100

nuitka (0.3.18+ds-1) unstable; urgency=low

  * New upstream release.
  * Lowered dependencies so that a backport to Ubuntu Natty and
    higher is now feasible. A "scons >=2.0.0" is good enough,
    and so is "g++-4.5" as well.
  * Don't require the PDF generation to be successful on older
    Ubuntu versions as it crashes due to old "rst2pdf" bugs.

 -- Kay Hayen <kayhayen@gmx.de>  Thu, 12 Jan 2012 19:55:43 +0100

nuitka (0.3.18~pre2+ds-1) unstable; urgency=low

  * New upstream pre-release.
  * First upload to unstable, many thanks to my reviewer and
    sponsor Yaroslav Halchenko <debian@onerussian.com>
  * New maintainer (Closes: #648489)
  * Added Developer Manual to the generated PDF documentation.
  * Added python-dbg to Build-Depends to also execute reference
    count tests.
  * Changed copyright file to reference Apache license via its
    standard Debian location as well.

 -- Kay Hayen <kayhayen@gmx.de>  Tue, 10 Jan 2012 22:21:56 +0100

nuitka (0.3.17+ds-1) UNRELEASED; urgency=low

  * New upstream release.
  * Updated man page to use new "--recurse-*" options in examples
    over removed "--deep*" options.
  * Completed copyright file according to "licensecheck" findings
    and updated files accordingly. Put the included tests owned
    by upstream into public domain.
  * Use a "+ds" file as orig source with inline copy of Scons
    already removed instead of doing it as a patch.
  * Also removed the benchmark tests from "+ds" file, not useful
    to be provided with Nuitka.
  * Added syntax tests, these were omitted by mistake previously.
  * Run the test suite at package build time, it checks the basic
    tests, syntax error tests, program tests, and the compile
    itself test.
  * Added run time dependencies also as build time dependencies
    to be able to execute the tests.
  * Corrected handling of upstream pre-release names in the watch
    file.
  * Changed contributor notice to only require "Apache License 2.0"
    for the new parts.
  * Put Debian packaging and owned tests under "Apache License 2.0"
    as well.

 -- Kay Hayen <kayhayen@gmx.de>  Mon, 09 Jan 2012 09:02:19 +0100

nuitka (0.3.16-1) UNRELEASED; urgency=low

  * New upstream release.
  * Updated debian/copyright URI to match the latest one.
  * Updated debian/copyright to DEP5 changes.
  * Added Nuitka homepage to debian/control.
  * Added watch file, so uscan works.
  * Added git pointers to git repository and gitweb to the
    package control file.
  * Corrected examples section in man page to correctly escape "-".
  * Added meaningful "what is" to manpages.
  * Bump to Standards Version 3.9.2, no changes needed.
  * Added extended description to address lintian warning.

 -- Kay Hayen <kayhayen@gmx.de>  Sun, 18 Dec 2011 13:01:10 +0100

nuitka (0.3.15-1) UNRELEASED; urgency=low

  * New upstream release.
  * Renamed "/usr/bin/Python" to "/usr/bin/nuitka-python".
  * Added man pages for "nuitka" and "nuitka-python", the first
    with an examples section that shows the most important uses
    of the "nuitka" binary.
  * Removed foreign code for Windows generators, removed from
    debian/copyright.
  * Lowered dependency for Scons to what Ubuntu Oneiric has and
    what we have as an inline copy, (scons >=2.0.1) should be
    sufficient.
  * Recommend python-lxml, as it's used by Nuitka to dump XML
    representation.
  * Recommend python-qt4, as it may be used to display the node
    tree in a window.
  * Removed inline copy of Scons from the binary package.
  * Added patch to remove the setting nuitka package in sys.path,
    not needed in Debian.

 -- Kay Hayen <kayhayen@gmx.de>  Thu, 01 Dec 2011 22:43:33 +0100

nuitka (0.3.15pre2-1) UNRELEASED; urgency=low

  * Initial Debian package.

 -- Kay Hayen <kayhayen@gmx.de>  Fri, 11 Nov 2011 20:58:55 +0100<|MERGE_RESOLUTION|>--- conflicted
+++ resolved
@@ -1,10 +1,9 @@
-<<<<<<< HEAD
 nuitka (1.3~rc5+ds-1) unstable; urgency=medium
 
   * New upstream pre-release.
 
  -- Kay Hayen <kay.hayen@gmail.com>  Sat, 03 Dec 2022 15:23:45 +0100
-=======
+
 nuitka (1.2.6+ds-1) unstable; urgency=medium
 
   * New upstream hotfix release.
@@ -16,7 +15,6 @@
   * New upstream hotfix release.
 
  -- Kay Hayen <kay.hayen@gmail.com>  Wed, 07 Dec 2022 15:57:44 +0100
->>>>>>> 1bc499a2
 
 nuitka (1.2.4+ds-1) unstable; urgency=medium
 
