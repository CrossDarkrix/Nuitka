--- conflicted
+++ resolved
@@ -1,16 +1,14 @@
-<<<<<<< HEAD
 nuitka (1.2~rc2+ds-1) unstable; urgency=medium
 
   * New upstream pre-release.
 
  -- Kay Hayen <kay.hayen@gmail.com>  Sun, 02 Oct 2022 11:17:06 +0200
-=======
+
 nuitka (1.1.2+ds-1) unstable; urgency=medium
 
   * New upstream hotfix release.
 
  -- Kay Hayen <kay.hayen@gmail.com>  Tue, 04 Oct 2022 14:39:39 +0200
->>>>>>> 89063e3b
 
 nuitka (1.1.1+ds-1) unstable; urgency=medium
 
