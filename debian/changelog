--- conflicted
+++ resolved
@@ -1,16 +1,14 @@
-<<<<<<< HEAD
 nuitka (1.5~rc5+ds-1) unstable; urgency=medium
 
   * New upstream pre-release.
 
  -- Kay Hayen <kay.hayen@gmail.com>  Wed, 08 Feb 2023 08:58:10 +0100
-=======
+
 nuitka (1.4.5+ds-1) unstable; urgency=medium
 
   * New upstream hotfix release.
 
  -- Kay Hayen <kay.hayen@gmail.com>  Fri, 10 Feb 2023 07:36:27 +0100
->>>>>>> 0728dfa8
 
 nuitka (1.4.4+ds-1) unstable; urgency=medium
 
