<<<<<<< HEAD
nuitka (0.6.18~rc7+ds-1) unstable; urgency=medium

  * New upstream pre-release.

 -- Kay Hayen <kay.hayen@gmail.com>  Tue, 09 Nov 2021 14:21:28 +0100
=======
nuitka (0.6.17.7+ds-1) unstable; urgency=medium

  * New upstream hotfix release.

 -- Kay Hayen <kay.hayen@gmail.com>  Mon, 15 Nov 2021 14:33:27 +0100
>>>>>>> bdb5c47b

nuitka (0.6.17.6+ds-1) unstable; urgency=medium

  * New upstream hotfix release.

 -- Kay Hayen <kay.hayen@gmail.com>  Mon, 08 Nov 2021 14:07:11 +0100

nuitka (0.6.17.5+ds-1) unstable; urgency=medium

  * New upstream hotfix release.

 -- Kay Hayen <kay.hayen@gmail.com>  Thu, 28 Oct 2021 11:52:02 +0200

nuitka (0.6.17.4+ds-1) unstable; urgency=medium

  * New upstream hotfix release.

 -- Kay Hayen <kay.hayen@gmail.com>  Thu, 21 Oct 2021 13:03:34 +0200

nuitka (0.6.17.3+ds-1) unstable; urgency=medium

  * New upstream hotfix release.

 -- Kay Hayen <kay.hayen@gmail.com>  Thu, 14 Oct 2021 10:32:17 +0200

nuitka (0.6.17.2+ds-1) unstable; urgency=medium

  * New upstream hotfix release.

 -- Kay Hayen <kay.hayen@gmail.com>  Tue, 05 Oct 2021 17:21:29 +0200

nuitka (0.6.17.1+ds-1) unstable; urgency=medium

  * New upstream hotfix release.

 -- Kay Hayen <kay.hayen@gmail.com>  Wed, 29 Sep 2021 12:28:39 +0200

nuitka (0.6.17+ds-1) unstable; urgency=medium

  * New upstream release.

 -- Kay Hayen <kay.hayen@gmail.com>  Mon, 27 Sep 2021 13:38:42 +0200

nuitka (0.6.16.5+ds-1) experimental; urgency=medium

  * New upstream hotfix release.

 -- Kay Hayen <kay.hayen@gmail.com>  Mon, 06 Sep 2021 10:46:40 +0200

nuitka (0.6.16.4+ds-1) experimental; urgency=medium

  * New upstream hotfix release.

 -- Kay Hayen <kay.hayen@gmail.com>  Wed, 25 Aug 2021 11:51:44 +0200

nuitka (0.6.16.3+ds-1) experimental; urgency=medium

  * New upstream hotfix release.

 -- Kay Hayen <kay.hayen@gmail.com>  Sat, 07 Aug 2021 18:14:58 +0200

nuitka (0.6.16.2+ds-1) experimental; urgency=medium

  * New upstream hotfix release.

 -- Kay Hayen <kay.hayen@gmail.com>  Fri, 02 Jul 2021 10:40:08 +0200

nuitka (0.6.16.1+ds-1) experimental; urgency=medium

  * New upstream hotfix release.

 -- Kay Hayen <kay.hayen@gmail.com>  Fri, 25 Jun 2021 16:45:43 +0200

nuitka (0.6.16+ds-1) experimental; urgency=medium

  * New upstream release.

 -- Kay Hayen <kay.hayen@gmail.com>  Thu, 24 Jun 2021 11:52:37 +0200

nuitka (0.6.15.3+ds-1) experimental; urgency=medium

  * New upstream hotfix release.

 -- Kay Hayen <kay.hayen@gmail.com>  Sun, 06 Jun 2021 12:18:06 +0200

nuitka (0.6.15.2+ds-1) experimental; urgency=medium

  * New upstream hotfix release.

 -- Kay Hayen <kay.hayen@gmail.com>  Thu, 03 Jun 2021 11:41:07 +0200

nuitka (0.6.15.1+ds-1) experimental; urgency=medium

  * New upstream hotfix release.

 -- Kay Hayen <kay.hayen@gmail.com>  Mon, 31 May 2021 17:12:04 +0200

nuitka (0.6.15+ds-1) experimental; urgency=medium

  * New upstream release.

 -- Kay Hayen <kay.hayen@gmail.com>  Mon, 24 May 2021 12:26:59 +0200

nuitka (0.6.14.7+ds-1) unstable; urgency=medium

  * New upstream hotfix release.

 -- Kay Hayen <kay.hayen@gmail.com>  Mon, 10 May 2021 16:25:14 +0200

nuitka (0.6.14.6+ds-1) unstable; urgency=medium

  * New upstream hotfix release.

 -- Kay Hayen <kay.hayen@gmail.com>  Mon, 03 May 2021 07:57:04 +0200

nuitka (0.6.14.5+ds-1) experimental; urgency=medium

  * New upstream hotfix release.

 -- Kay Hayen <kay.hayen@gmail.com>  Thu, 22 Apr 2021 08:51:05 +0200

nuitka (0.6.14.4+ds-1) unstable; urgency=medium

  * New upstream hotfix release.

 -- Kay Hayen <kay.hayen@gmail.com>  Sun, 18 Apr 2021 16:13:42 +0200

nuitka (0.6.14.3+ds-1) unstable; urgency=medium

  * New upstream hotfix release.

 -- Kay Hayen <kay.hayen@gmail.com>  Sun, 18 Apr 2021 10:29:07 +0200

nuitka (0.6.14.2+ds-1) unstable; urgency=medium

  * New upstream hotfix release.

 -- Kay Hayen <kay.hayen@gmail.com>  Sat, 17 Apr 2021 11:03:23 +0200

nuitka (0.6.14.1+ds-1) unstable; urgency=medium

  * New upstream hotfix release.

 -- Kay Hayen <kay.hayen@gmail.com>  Fri, 16 Apr 2021 07:49:30 +0200

nuitka (0.6.14+ds-1) unstable; urgency=medium

  * New upstream release.

 -- Kay Hayen <kay.hayen@gmail.com>  Thu, 15 Apr 2021 11:09:55 +0200

nuitka (0.6.13.3+ds-1) unstable; urgency=medium

  * New upstream hotfix release.

 -- Kay Hayen <kay.hayen@gmail.com>  Sun, 04 Apr 2021 11:11:56 +0200

nuitka (0.6.13.2+ds-1) unstable; urgency=medium

  * New upstream hotfix release.

 -- Kay Hayen <kay.hayen@gmail.com>  Sat, 27 Mar 2021 19:44:51 +0100

nuitka (0.6.13.1+ds-1) unstable; urgency=medium

  * New upstream hotfix release.

 -- Kay Hayen <kay.hayen@gmail.com>  Fri, 26 Mar 2021 14:28:02 +0100

nuitka (0.6.13+ds-1) unstable; urgency=medium

  * New upstream release.

 -- Kay Hayen <kay.hayen@gmail.com>  Wed, 17 Mar 2021 08:58:23 +0100

nuitka (0.6.12.4+ds-1) unstable; urgency=medium

  * New upstream hotfix release.

 -- Kay Hayen <kay.hayen@gmail.com>  Thu, 11 Mar 2021 12:16:01 +0100

nuitka (0.6.12.3+ds-1) unstable; urgency=medium

  * New upstream hotfix release.

 -- Kay Hayen <kay.hayen@gmail.com>  Sun, 21 Feb 2021 06:04:51 +0100

nuitka (0.6.12.2+ds-1) unstable; urgency=medium

  * New upstream hotfix release.

 -- Kay Hayen <kay.hayen@gmail.com>  Sun, 14 Feb 2021 14:25:06 +0100

nuitka (0.6.12.1+ds-1) unstable; urgency=medium

  * New upstream hotfix release.

 -- Kay Hayen <kay.hayen@gmail.com>  Wed, 10 Feb 2021 00:23:11 +0100

nuitka (0.6.12+ds-1) unstable; urgency=medium

  * New upstream release.

 -- Kay Hayen <kay.hayen@gmail.com>  Tue, 09 Feb 2021 11:08:35 +0100

nuitka (0.6.11.6+ds-1) unstable; urgency=medium

  * New upstream hotfix release.

 -- Kay Hayen <kay.hayen@gmail.com>  Sun, 07 Feb 2021 19:59:48 +0100

nuitka (0.6.11.5+ds-1) unstable; urgency=medium

  * New upstream hotfix release.

 -- Kay Hayen <kay.hayen@gmail.com>  Mon, 01 Feb 2021 12:17:21 +0100

nuitka (0.6.11.4+ds-1) unstable; urgency=medium

  * New upstream hotfix release.

 -- Kay Hayen <kay.hayen@gmail.com>  Wed, 27 Jan 2021 17:09:48 +0100

nuitka (0.6.11.3+ds-1) unstable; urgency=medium

  * New upstream hotfix release.

 -- Kay Hayen <kay.hayen@gmail.com>  Tue, 26 Jan 2021 11:16:07 +0100

nuitka (0.6.11.2+ds-1) unstable; urgency=medium

  * New upstream hotfix release.

 -- Kay Hayen <kay.hayen@gmail.com>  Mon, 25 Jan 2021 20:14:39 +0100

nuitka (0.6.11.1+ds-1) unstable; urgency=medium

  * New upstream hotfix release.

 -- Kay Hayen <kay.hayen@gmail.com>  Sun, 24 Jan 2021 17:55:22 +0100

nuitka (0.6.11+ds-1) unstable; urgency=medium

  * New upstream release.

 -- Kay Hayen <kay.hayen@gmail.com>  Sat, 23 Jan 2021 10:01:54 +0100

nuitka (0.6.10.5+ds-1) unstable; urgency=medium

  * New upstream hotfix release.

 -- Kay Hayen <kay.hayen@gmail.com>  Thu, 07 Jan 2021 11:04:59 +0100

nuitka (0.6.10.4+ds-1) unstable; urgency=medium

  * New upstream hotfix release.

 -- Kay Hayen <kay.hayen@gmail.com>  Tue, 29 Dec 2020 16:17:44 +0100

nuitka (0.6.10.3+ds-1) unstable; urgency=medium

  * New upstream hotfix release.

 -- Kay Hayen <kay.hayen@gmail.com>  Thu, 24 Dec 2020 16:30:17 +0100

nuitka (0.6.10.2+ds-1) unstable; urgency=medium

  * New upstream hotfix release.

 -- Kay Hayen <kay.hayen@gmail.com>  Sun, 20 Dec 2020 10:56:00 +0100

nuitka (0.6.10.1+ds-1) unstable; urgency=medium

  * New upstream hotfix release.

 -- Kay Hayen <kay.hayen@gmail.com>  Sun, 13 Dec 2020 19:47:53 +0100

nuitka (0.6.10+ds-1) unstable; urgency=medium

  * New upstream release.

 -- Kay Hayen <kay.hayen@gmail.com>  Mon, 07 Dec 2020 12:44:03 +0100

nuitka (0.6.9.7+ds-1) unstable; urgency=medium

  * New upstream hotfix release.

 -- Kay Hayen <kay.hayen@gmail.com>  Mon, 16 Nov 2020 11:20:22 +0100

nuitka (0.6.9.6+ds-1) unstable; urgency=medium

  * New upstream hotfix release.

 -- Kay Hayen <kay.hayen@gmail.com>  Wed, 04 Nov 2020 08:32:22 +0100

nuitka (0.6.9.5+ds-1) unstable; urgency=medium

  * New upstream hotfix release.

 -- Kay Hayen <kay.hayen@gmail.com>  Fri, 30 Oct 2020 13:49:19 +0100

nuitka (0.6.9.4+ds-1) unstable; urgency=medium

  * New upstream hotfix release.

 -- Kay Hayen <kay.hayen@gmail.com>  Mon, 19 Oct 2020 10:55:17 +0200

nuitka (0.6.9.3+ds-1) unstable; urgency=medium

  * New upstream hotfix release.

 -- Kay Hayen <kay.hayen@gmail.com>  Mon, 12 Oct 2020 17:17:10 +0200

nuitka (0.6.9.2+ds-1) unstable; urgency=medium

  * New upstream hotfix release.

 -- Kay Hayen <kay.hayen@gmail.com>  Sun, 04 Oct 2020 12:47:36 +0200

nuitka (0.6.9.1+ds-1) unstable; urgency=medium

  * New upstream hotfix release.

 -- Kay Hayen <kay.hayen@gmail.com>  Sat, 19 Sep 2020 14:38:08 +0200

nuitka (0.6.9+ds-1) unstable; urgency=medium

  * New upstream release.

 -- Kay Hayen <kay.hayen@gmail.com>  Mon, 14 Sep 2020 15:40:36 +0200

nuitka (0.6.8.4+ds-1) unstable; urgency=medium

  * New upstream hotfix release.

  * Source only upload. (Closes: #961896)

  * Updated VCS URLs. (Closes: #961895)

 -- Kay Hayen <kay.hayen@gmail.com>  Sat, 06 Jun 2020 09:58:32 +0200

nuitka (0.6.8.3+ds-1) unstable; urgency=medium

  * New upstream hotfix release.

 -- Kay Hayen <kay.hayen@gmail.com>  Sat, 23 May 2020 13:56:13 +0200

nuitka (0.6.8.2+ds-1) unstable; urgency=medium

  * New upstream hotfix release.

 -- Kay Hayen <kay.hayen@gmail.com>  Thu, 21 May 2020 15:04:13 +0200

nuitka (0.6.8.1+ds-1) unstable; urgency=medium

  * New upstream hotfix release.

  * Corrected copyright file format to not have emails.

 -- Kay Hayen <kay.hayen@gmail.com>  Fri, 15 May 2020 08:32:39 +0200

nuitka (0.6.8+ds-1) unstable; urgency=medium

  * New upstream release.

  * Changed dependencies to prefer Debian 11 packages.
    (Closes: #937166).

 -- Kay Hayen <kay.hayen@gmail.com>  Mon, 11 May 2020 16:41:34 +0200

nuitka (0.6.7+ds-1) unstable; urgency=medium

  * New upstream release.

  * The rst2pdf dependency is finally fixed
    (Closes: #943645) (Closes: #947573).

  * Enabled package build without Python2 (Closes: #937166)

 -- Kay Hayen <kay.hayen@gmail.com>  Thu, 23 Jan 2020 12:34:10 +0100

nuitka (0.6.6+ds-1) unstable; urgency=medium

  * New upstream release.

 -- Kay Hayen <kay.hayen@gmail.com>  Fri, 27 Dec 2019 08:47:38 +0100

nuitka (0.6.6~rc7+ds-1) unstable; urgency=medium

  * New upstream pre-release.

 -- Kay Hayen <kay.hayen@gmail.com>  Tue, 24 Sep 2019 08:49:41 +0200

nuitka (0.6.5+ds-1) unstable; urgency=medium

  * New upstream release.

 -- Kay Hayen <kay.hayen@gmail.com>  Sat, 27 Jul 2019 12:07:20 +0200

nuitka (0.6.4+ds-1) experimental; urgency=medium

  * New upstream release.

 -- Kay Hayen <kay.hayen@gmail.com>  Fri, 07 Jun 2019 23:30:22 +0200

nuitka (0.6.3.1+ds-1) experimental; urgency=medium

  * New upstream hotfix release.

 -- Kay Hayen <kay.hayen@gmail.com>  Thu, 25 Apr 2019 22:08:36 +0200

nuitka (0.6.3+ds-1) unstable; urgency=medium

  * New upstream release.

 -- Kay Hayen <kay.hayen@gmail.com>  Thu, 04 Apr 2019 06:12:30 +0200

nuitka (0.6.2+ds-1) unstable; urgency=medium

  * New upstream release.

 -- Kay Hayen <kay.hayen@gmail.com>  Sat, 16 Feb 2019 08:48:51 +0100

nuitka (0.6.1.1+ds-1) unstable; urgency=medium

  * New upstream hotfix release.

 -- Kay Hayen <kay.hayen@gmail.com>  Thu, 24 Jan 2019 09:13:53 +0100

nuitka (0.6.1+ds-1) unstable; urgency=medium

  * New upstream release.

  * Depend on python-pil over python-imaging (Closes: #917694).

 -- Kay Hayen <kay.hayen@gmail.com>  Sat, 05 Jan 2019 12:41:57 +0100

nuitka (0.6.0.6+ds-1) unstable; urgency=medium

  * New upstream hotfix release.

 -- Kay Hayen <kay.hayen@gmail.com>  Wed, 31 Oct 2018 09:03:57 +0100

nuitka (0.6.0.5+ds-1) unstable; urgency=medium

  * New upstream hotfix release.

 -- Kay Hayen <kay.hayen@gmail.com>  Thu, 18 Oct 2018 23:11:34 +0200

nuitka (0.6.0.4+ds-1) unstable; urgency=medium

  * New upstream hotfix release.

 -- Kay Hayen <kay.hayen@gmail.com>  Sun, 14 Oct 2018 08:26:48 +0200

nuitka (0.6.0.3+ds-1) unstable; urgency=medium

  * New upstream hotfix release.

 -- Kay Hayen <kay.hayen@gmail.com>  Sat, 06 Oct 2018 10:43:33 +0200

nuitka (0.6.0.2+ds-1) unstable; urgency=medium

  * New upstream hotfix release.

 -- Kay Hayen <kay.hayen@gmail.com>  Wed, 03 Oct 2018 10:41:52 +0200

nuitka (0.6.0.1+ds-1) unstable; urgency=medium

  * New upstream hotfix release.

 -- Kay Hayen <kay.hayen@gmail.com>  Thu, 27 Sep 2018 09:57:05 +0200

nuitka (0.6.0+ds-1) unstable; urgency=medium

  * New upstream release.

 -- Kay Hayen <kay.hayen@gmail.com>  Wed, 26 Sep 2018 07:00:04 +0200

nuitka (0.5.33+ds-1) unstable; urgency=medium

  * New upstream release.

 -- Kay Hayen <kay.hayen@gmail.com>  Thu, 13 Sep 2018 19:01:48 +0200

nuitka (0.5.32.8+ds-1) unstable; urgency=medium

  * New upstream hotfix release.

 -- Kay Hayen <kay.hayen@gmail.com>  Tue, 04 Sep 2018 14:58:47 +0200

nuitka (0.5.32.7+ds-1) unstable; urgency=medium

  * New upstream hotfix release.

 -- Kay Hayen <kay.hayen@gmail.com>  Thu, 23 Aug 2018 22:06:00 +0200

nuitka (0.5.32.6+ds-1) unstable; urgency=medium

  * New upstream hotfix release.

 -- Kay Hayen <kay.hayen@gmail.com>  Thu, 23 Aug 2018 20:05:18 +0200

nuitka (0.5.32.5+ds-1) unstable; urgency=medium

  * New upstream hotfix release.

 -- Kay Hayen <kay.hayen@gmail.com>  Wed, 15 Aug 2018 19:06:01 +0200

nuitka (0.5.32.4+ds-1) unstable; urgency=medium

  * New upstream hotfix release.

 -- Kay Hayen <kay.hayen@gmail.com>  Fri, 10 Aug 2018 12:06:44 +0200

nuitka (0.5.32.3+ds-1) unstable; urgency=medium

  * New upstream hotfix release.

 -- Kay Hayen <kay.hayen@gmail.com>  Sat, 04 Aug 2018 10:40:31 +0200

nuitka (0.5.32.2+ds-1) unstable; urgency=medium

  * New upstream hotfix release.

 -- Kay Hayen <kay.hayen@gmail.com>  Wed, 01 Aug 2018 17:38:43 +0200

nuitka (0.5.32.1+ds-1) unstable; urgency=medium

  * New upstream hotfix release.

 -- Kay Hayen <kay.hayen@gmail.com>  Sat, 28 Jul 2018 20:16:29 +0200

nuitka (0.5.32+ds-1) unstable; urgency=medium

  * New upstream release.

 -- Kay Hayen <kay.hayen@gmail.com>  Sat, 28 Jul 2018 15:07:21 +0200

nuitka (0.5.31+ds-1) unstable; urgency=medium

  * New upstream release.

 -- Kay Hayen <kay.hayen@gmail.com>  Mon, 09 Jul 2018 08:23:02 +0200

nuitka (0.5.30+ds-1) unstable; urgency=medium

  * New upstream release.

 -- Kay Hayen <kay.hayen@gmail.com>  Mon, 30 Apr 2018 09:50:54 +0200

nuitka (0.5.29.5+ds-1) unstable; urgency=medium

  * New upstream hotfix release.

 -- Kay Hayen <kay.hayen@gmail.com>  Wed, 25 Apr 2018 09:33:55 +0200

nuitka (0.5.29.4+ds-1) unstable; urgency=medium

  * New upstream hotfix release.

 -- Kay Hayen <kay.hayen@gmail.com>  Mon, 09 Apr 2018 20:22:37 +0200

nuitka (0.5.29.3+ds-1) unstable; urgency=medium

  * New upstream hotfix release.

 -- Kay Hayen <kay.hayen@gmail.com>  Sat, 31 Mar 2018 16:12:25 +0200

nuitka (0.5.29.2+ds-1) unstable; urgency=medium

  * New upstream hotfix release.

 -- Kay Hayen <kay.hayen@gmail.com>  Thu, 29 Mar 2018 10:19:24 +0200

nuitka (0.5.29.1+ds-1) unstable; urgency=medium

  * New upstream hotfix release.

 -- Kay Hayen <kay.hayen@gmail.com>  Tue, 27 Mar 2018 18:22:54 +0200

nuitka (0.5.29+ds-1) unstable; urgency=medium

  * New upstream release.

 -- Kay Hayen <kay.hayen@gmail.com>  Mon, 26 Mar 2018 20:13:44 +0200

nuitka (0.5.28.2+ds-1) unstable; urgency=medium

  * New upstream hotfix release.

 -- Kay Hayen <kay.hayen@gmail.com>  Wed, 29 Nov 2017 15:09:28 +0100

nuitka (0.5.28.1+ds-1) unstable; urgency=medium

  * New upstream hotfix release.
  * Also ignore sbuild non-existant directory (Closes: #871125).

 -- Kay Hayen <kay.hayen@gmail.com>  Sun, 22 Oct 2017 10:44:31 +0200

nuitka (0.5.28+ds-1) unstable; urgency=medium

  * New upstream release.

 -- Kay Hayen <kay.hayen@gmail.com>  Tue, 17 Oct 2017 10:03:56 +0200

nuitka (0.5.27+ds-1) unstable; urgency=medium

  * New upstream release.

 -- Kay Hayen <kay.hayen@gmail.com>  Sat, 22 Jul 2017 16:21:37 +0200

nuitka (0.5.26.4+ds-1) unstable; urgency=medium

  * New upstream hotfix release.
  * Recommend actual PyQT package (Closes: #866540).

 -- Kay Hayen <kay.hayen@gmail.com>  Mon, 03 Jul 2017 08:59:37 +0200

nuitka (0.5.26.3+ds-1) unstable; urgency=medium

  * New upstream hotfix release.

 -- Kay Hayen <kay.hayen@gmail.com>  Thu, 22 Jun 2017 08:08:53 +0200

nuitka (0.5.26.2+ds-1) unstable; urgency=medium

  * New upstream hotfix release.

 -- Kay Hayen <kay.hayen@gmail.com>  Sat, 17 Jun 2017 11:37:12 +0200

nuitka (0.5.26.1+ds-1) unstable; urgency=medium

  * New upstream hotfix release.

 -- Kay Hayen <kay.hayen@gmail.com>  Sat, 10 Jun 2017 13:09:51 +0200

nuitka (0.5.26+ds-1) unstable; urgency=medium

  * New upstream release.

 -- Kay Hayen <kay.hayen@gmail.com>  Wed, 07 Jun 2017 08:15:19 +0200

nuitka (0.5.25+ds-1) unstable; urgency=medium

  * New upstream release.

 -- Kay Hayen <kay.hayen@gmail.com>  Tue, 24 Jan 2017 06:13:46 +0100

nuitka (0.5.24.4+ds-1) unstable; urgency=medium

  * New upstream hotfix release.
  * Better detection of acceptable shared library loads from
    system paths for standalone tests (Closes: #844902).

 -- Kay Hayen <kay.hayen@gmail.com>  Sat, 10 Dec 2016 12:25:35 +0100

nuitka (0.5.24.3+ds-1) unstable; urgency=medium

  * New upstream hotfix release.

 -- Kay Hayen <kay.hayen@gmail.com>  Fri, 09 Dec 2016 06:50:55 +0100

nuitka (0.5.24.2+ds-1) unstable; urgency=medium

  * New upstream hotfix release.

 -- Kay Hayen <kay.hayen@gmail.com>  Wed, 30 Nov 2016 09:32:03 +0100

nuitka (0.5.24.1+ds-1) unstable; urgency=medium

  * New upstream hotfix release.

 -- Kay Hayen <kay.hayen@gmail.com>  Wed, 16 Nov 2016 08:16:53 +0100

nuitka (0.5.24+ds-1) unstable; urgency=medium

  * New upstream release.

 -- Kay Hayen <kay.hayen@gmail.com>  Mon, 14 Nov 2016 09:41:31 +0100

nuitka (0.5.23.2+ds-1) unstable; urgency=medium

  * New upstream hotfix release.

 -- Kay Hayen <kay.hayen@gmail.com>  Mon, 07 Nov 2016 07:55:11 +0100

nuitka (0.5.23.1+ds-1) unstable; urgency=medium

  * New upstream hotfix release.
  * Use of C11 compiler instead of C++ compiler, so we drop the
    versioned dependencies. (Closes: #835954)

 -- Kay Hayen <kay.hayen@gmail.com>  Sun, 16 Oct 2016 10:40:59 +0200

nuitka (0.5.23+ds-1) unstable; urgency=medium

  * New upstream release.

 -- Kay Hayen <kay.hayen@gmail.com>  Sun, 02 Oct 2016 18:14:41 +0200

nuitka (0.5.22+ds-1) unstable; urgency=medium

  * New upstream release.

 -- Kay Hayen <kay.hayen@gmail.com>  Tue, 16 Aug 2016 11:22:16 +0200

nuitka (0.5.21.3+ds-1) unstable; urgency=medium

  * New upstream hotfix release.

 -- Kay Hayen <kay.hayen@gmail.com>  Thu, 26 May 2016 14:51:39 +0200

nuitka (0.5.21.2+ds-1) unstable; urgency=medium

  * New upstream hotfix release.

 -- Kay Hayen <kay.hayen@gmail.com>  Sat, 14 May 2016 14:43:28 +0200

nuitka (0.5.21.1+ds-1) unstable; urgency=medium

  * New upstream hotfix release.

  * Depends on g++-5 now.

 -- Kay Hayen <kay.hayen@gmail.com>  Sat, 30 Apr 2016 07:59:57 +0200

nuitka (0.5.21+ds-1) unstable; urgency=medium

  * New upstream release.

 -- Kay Hayen <kay.hayen@gmail.com>  Sun, 24 Apr 2016 14:06:29 +0200

nuitka (0.5.20+ds-1) unstable; urgency=medium

  * New upstream release.

 -- Kay Hayen <kay.hayen@gmail.com>  Sun, 20 Mar 2016 08:11:16 +0100

nuitka (0.5.19.1+ds-1) unstable; urgency=medium

  * New upstream hotfix release.

 -- Kay Hayen <kay.hayen@gmail.com>  Tue, 15 Mar 2016 09:11:57 +0100

nuitka (0.5.19+ds-1) unstable; urgency=medium

  * New upstream release.

 -- Kay Hayen <kay.hayen@gmail.com>  Mon, 01 Feb 2016 07:53:08 +0100

nuitka (0.5.18.1+ds-1) unstable; urgency=medium

  * New upstream hotfix release.

 -- Kay Hayen <kay.hayen@gmail.com>  Sun, 24 Jan 2016 07:52:03 +0100

nuitka (0.5.18+ds-1) unstable; urgency=medium

  * New upstream release.

 -- Kay Hayen <kay.hayen@gmail.com>  Fri, 15 Jan 2016 07:48:41 +0100

nuitka (0.5.17.1+ds-1) unstable; urgency=medium

  * New upstream hotfix release.

 -- Kay Hayen <kay.hayen@gmail.com>  Thu, 14 Jan 2016 23:21:51 +0100

nuitka (0.5.17+ds-1) unstable; urgency=medium

  * New upstream release.

 -- Kay Hayen <kay.hayen@gmail.com>  Sun, 27 Dec 2015 15:18:39 +0100

nuitka (0.5.16.1+ds-1) unstable; urgency=medium

  * New upstream hotfix release.

 -- Kay Hayen <kay.hayen@gmail.com>  Thu, 03 Dec 2015 07:04:12 +0100

nuitka (0.5.16+ds-1) unstable; urgency=medium

  * New upstream release.

 -- Kay Hayen <kay.hayen@gmail.com>  Mon, 09 Nov 2015 18:30:07 +0100

nuitka (0.5.15+ds-1) unstable; urgency=medium

  * New upstream release.

 -- Kay Hayen <kay.hayen@gmail.com>  Mon, 12 Oct 2015 08:57:03 +0200

nuitka (0.5.14.3+ds-1) unstable; urgency=medium

  * New upstream hotfix release.

 -- Kay Hayen <kay.hayen@gmail.com>  Sun, 13 Sep 2015 12:26:59 +0200

nuitka (0.5.14.2+ds-1) unstable; urgency=medium

  * New upstream hotfix release.

 -- Kay Hayen <kay.hayen@gmail.com>  Mon, 07 Sep 2015 00:30:11 +0200

nuitka (0.5.14.1+ds-1) UNRELEASED; urgency=medium

  * New upstream hotfix release.

 -- Kay Hayen <kay.hayen@gmail.com>  Sun, 06 Sep 2015 22:37:22 +0200

nuitka (0.5.14+ds-1) unstable; urgency=medium

  * New upstream release.

 -- Kay Hayen <kay.hayen@gmail.com>  Thu, 27 Aug 2015 06:24:11 +0200

nuitka (0.5.13.8+ds-1) UNRELEASED; urgency=medium

  * New upstream hotfix release.

 -- Kay Hayen <kay.hayen@gmail.com>  Thu, 20 Aug 2015 11:55:53 +0200

nuitka (0.5.13.7+ds-1) UNRELEASED; urgency=medium

  * New upstream hotfix release.

 -- Kay Hayen <kay.hayen@gmail.com>  Tue, 18 Aug 2015 21:55:08 +0200

nuitka (0.5.13.6+ds-1) UNRELEASED; urgency=medium

  * New upstream hotfix release.

 -- Kay Hayen <kay.hayen@gmail.com>  Sun, 16 Aug 2015 14:38:46 +0200

nuitka (0.5.13.5+ds-1) UNRELEASED; urgency=medium

  * New upstream hotfix release.

 -- Kay Hayen <kay.hayen@gmail.com>  Sun, 16 Aug 2015 13:42:02 +0200

nuitka (0.5.13.4+ds-1) UNRELEASED; urgency=medium

  * New upstream hotfix release.

 -- Kay Hayen <kay.hayen@gmail.com>  Fri, 31 Jul 2015 17:24:40 +0200

nuitka (0.5.13.3+ds-1) UNRELEASED; urgency=medium

  * New upstream hotfix release.

 -- Kay Hayen <kay.hayen@gmail.com>  Wed, 29 Jul 2015 10:54:05 +0200

nuitka (0.5.13.2+ds-1) UNRELEASED; urgency=medium

  * New upstream hotfix release.

 -- Kay Hayen <kay.hayen@gmail.com>  Tue, 16 Jun 2015 10:29:12 +0200

nuitka (0.5.13.1+ds-1) UNRELEASED; urgency=medium

  * New upstream hotfix release.

 -- Kay Hayen <kay.hayen@gmail.com>  Mon, 04 May 2015 09:27:19 +0200

nuitka (0.5.13+ds-1) unstable; urgency=medium

  * New upstream release.

 -- Kay Hayen <kay.hayen@gmail.com>  Fri, 01 May 2015 10:44:27 +0200

nuitka (0.5.12.2+ds-1) UNRELEASED; urgency=medium

  * New upstream hotfix release.

 -- Kay Hayen <kay.hayen@gmail.com>  Sun, 26 Apr 2015 08:51:37 +0200

nuitka (0.5.12.1+ds-1) UNRELEASED; urgency=medium

  * New upstream hotfix release.

 -- Kay Hayen <kay.hayen@gmail.com>  Sat, 18 Apr 2015 09:35:06 +0200

nuitka (0.5.12+ds-1) experimental; urgency=medium

  * New upstream release.

 -- Kay Hayen <kay.hayen@gmail.com>  Mon, 06 Apr 2015 17:20:44 +0200

nuitka (0.5.11.2+ds-1) experimental; urgency=medium

  * New upstream hotfix release.

 -- Kay Hayen <kay.hayen@gmail.com>  Thu, 26 Mar 2015 20:09:06 +0100

nuitka (0.5.11.1+ds-1) experimental; urgency=medium

  * New upstream hotfix release.

 -- Kay Hayen <kay.hayen@gmail.com>  Mon, 23 Mar 2015 10:34:17 +0100

nuitka (0.5.11+ds-1) experimental; urgency=medium

  * New upstream release.

 -- Kay Hayen <kay.hayen@gmail.com>  Wed, 18 Mar 2015 08:38:39 +0100

nuitka (0.5.10.2+ds-1) experimental; urgency=medium

  * New upstream hotfix release.

 -- Kay Hayen <kay.hayen@gmail.com>  Tue, 10 Mar 2015 07:46:24 +0100

nuitka (0.5.10.1+ds-1) experimental; urgency=medium

  * New upstream hotfix release.

 -- Kay Hayen <kay.hayen@gmail.com>  Sun, 08 Mar 2015 11:56:55 +0100

nuitka (0.5.10+ds-1) experimental; urgency=medium

  * New upstream release.

 -- Kay Hayen <kay.hayen@gmail.com>  Thu, 05 Mar 2015 07:43:43 +0100

nuitka (0.5.9+ds-1) experimental; urgency=medium

  * New upstream release.

 -- Kay Hayen <kay.hayen@gmail.com>  Thu, 29 Jan 2015 08:18:06 +0100

nuitka (0.5.8+ds-1) experimental; urgency=medium

  * New upstream release.

 -- Kay Hayen <kay.hayen@gmail.com>  Thu, 15 Jan 2015 04:11:03 +0100

nuitka (0.5.7.1+ds-1) experimental; urgency=medium

  * New upstream hotfix release.

 -- Kay Hayen <kay.hayen@gmail.com>  Fri, 09 Jan 2015 13:52:15 +0100

nuitka (0.5.7+ds-1) UNRELEASED; urgency=medium

  * New upstream release.

 -- Kay Hayen <kay.hayen@gmail.com>  Thu, 01 Jan 2015 10:52:03 +0100

nuitka (0.5.6.1+ds-1) UNRELEASED; urgency=medium

  * New upstream hotfix release.

 -- Kay Hayen <kay.hayen@gmail.com>  Sun, 21 Dec 2014 08:32:58 +0100

nuitka (0.5.6+ds-1) UNRELEASED; urgency=medium

  * New upstream release.
  * Added support for hardening-wrapper to be installed.

 -- Kay Hayen <kay.hayen@gmail.com>  Fri, 19 Dec 2014 08:39:17 +0100

nuitka (0.5.5.3+ds-1) unstable; urgency=medium

  * New upstream hotfix release.
  * Added support for armhf architecture.

 -- Kay Hayen <kay.hayen@gmail.com>  Fri, 24 Oct 2014 17:33:59 +0200

nuitka (0.5.5.2+ds-1) unstable; urgency=medium

  * New upstream hotfix release.
  * Bump to Standards Version 3.9.6, no changes needed.

 -- Kay Hayen <kay.hayen@gmail.com>  Fri, 17 Oct 2014 07:56:05 +0200

nuitka (0.5.5+ds-1) unstable; urgency=medium

  * New upstream release.

 -- Kay Hayen <kay.hayen@gmail.com>  Sun, 05 Oct 2014 19:28:20 +0200

nuitka (0.5.4.3+ds-1) unstable; urgency=medium

  * New upstream hotfix release.

 -- Kay Hayen <kay.hayen@gmail.com>  Thu, 21 Aug 2014 09:41:37 +0200

nuitka (0.5.3.5+ds-1) unstable; urgency=medium

  * New upstream hotfix release.

 -- Kay Hayen <kay.hayen@gmail.com>  Fri, 18 Jul 2014 07:28:17 +0200

nuitka (0.5.3.3+ds-1) unstable; urgency=medium

  * New upstream release.
  * Original version didn't build for all versions due to error message
    changes, this release adapts to.

 -- Kay Hayen <kay.hayen@gmail.com>  Sat, 12 Jul 2014 20:50:01 +0200

nuitka (0.5.2+ds-1) unstable; urgency=medium

  * New upstream release.
  * Permit building using cowbuilder, eatmydata (Closes: #749518)
  * Do not require gcc in build-depends
    (Closes: #747984) (Closes: #748005) (Closes: #751325)

 -- Kay Hayen <kay.hayen@gmail.com>  Mon, 23 Jun 2014 08:17:57 +0200

nuitka (0.5.1.1+ds-1) unstable; urgency=medium

  * New upstream hotfix release.

 -- Kay Hayen <kay.hayen@gmail.com>  Thu, 06 Mar 2014 10:44:28 +0100

nuitka (0.5.1+ds-1) unstable; urgency=medium

  * New upstream release.

 -- Kay Hayen <kay.hayen@gmail.com>  Thu, 06 Mar 2014 09:33:51 +0100

nuitka (0.5.0.1+ds-1) unstable; urgency=medium

  * New upstream hotfix release.

 -- Kay Hayen <kay.hayen@gmail.com>  Mon, 13 Jan 2014 23:37:37 +0100

nuitka (0.5.0+ds-1) unstable; urgency=medium

  * New upstream release.
  * Added missing build dependency to process PNG images.

 -- Kay Hayen <kay.hayen@gmail.com>  Fri, 03 Jan 2014 19:18:18 +0100

nuitka (0.4.7.1+ds-1) unstable; urgency=low

  * New upstream hotfix release.

 -- Kay Hayen <kay.hayen@gmail.com>  Tue, 03 Dec 2013 08:44:31 +0100

nuitka (0.4.7+ds-1) UNRELEASED; urgency=low

  * New upstream release.
  * Handle unknown encoding error message change of CPython 2.7.6
    that was backported to CPython 2.7.5+ as well.
    (Closes: #730956)

 -- Kay Hayen <kay.hayen@gmail.com>  Mon, 02 Dec 2013 09:15:12 +0100

nuitka (0.4.6.2+ds-1) unstable; urgency=low

  * New upstream hotfix release.

 -- Kay Hayen <kayhayen@gmx.de>  Fri, 01 Nov 2013 19:07:42 +0100

nuitka (0.4.6+ds-1) unstable; urgency=low

  * New upstream release.

 -- Kay Hayen <kayhayen@gmx.de>  Sun, 27 Oct 2013 21:29:26 +0100

nuitka (0.4.5.1+ds-1) unstable; urgency=low

  * New upstream hotfix release.
  * Corrects upstream Issue#106.

 -- Kay Hayen <kayhayen@gmx.de>  Wed, 25 Sep 2013 14:29:55 +0200

nuitka (0.4.5+ds-1) unstable; urgency=low

  * New upstream release.

 -- Kay Hayen <kayhayen@gmx.de>  Sun, 18 Aug 2013 09:06:29 +0200

nuitka (0.4.4.2+ds-1) unstable; urgency=low

  * New upstream hotfix release.
  * Corrects upstream Issue#98.
  * Corrects upstream Issue#100.
  * Corrects upstream Issue#101.
  * Corrects upstream Issue#102.

 -- Kay Hayen <kayhayen@gmx.de>  Sat, 20 Jul 2013 09:08:29 +0200

nuitka (0.4.4.1+ds-1) unstable; urgency=low

  * New upstream hotfix release.
  * Corrects upstream Issue#95.
  * Corrects upstream Issue#96.

 -- Kay Hayen <kayhayen@gmx.de>  Sat, 13 Jul 2013 11:56:21 +0200

nuitka (0.4.4+ds-1) unstable; urgency=low

  * New upstream release.
  * Upstream now supports Python3.3 and threads.
  * Bump to Standards Version 3.9.4, no changes needed.
  * Fix support for modules and Python3 was broken (Closes: #711459)
  * Fix encoding error changes  Python 2.7.5 (Closes: #713531)

 -- Kay Hayen <kayhayen@gmx.de>  Tue, 25 Jun 2013 10:46:40 +0200

nuitka (0.4.3+ds-1) unstable; urgency=low

  * New upstream release.

 -- Kay Hayen <kayhayen@gmx.de>  Sat, 18 May 2013 10:16:25 +0200

nuitka (0.4.2+ds-1) unstable; urgency=low

  * New upstream release.

 -- Kay Hayen <kayhayen@gmx.de>  Fri, 29 Mar 2013 11:05:08 +0100

nuitka (0.4.1+ds-1) unstable; urgency=low

  * New upstream release.

 -- Kay Hayen <kayhayen@gmx.de>  Tue, 05 Mar 2013 08:15:41 +0100

nuitka (0.4.0+ds-1) UNRELEASED; urgency=low

  * New upstream release.
  * Changes so the Debian package can be backported to Squeeze as well.

 -- Kay Hayen <kayhayen@gmx.de>  Sat, 09 Feb 2013 10:08:15 +0100

nuitka (0.3.25+ds-1) unstable; urgency=low

  * New upstream release.
  * Register the User Manual with "doc-base".

 -- Kay Hayen <kayhayen@gmx.de>  Sun, 11 Nov 2012 13:57:32 +0100

nuitka (0.3.24.1+ds-1) unstable; urgency=low

  * New upstream hotfix release.
  * Corrects upstream Issue#46.

 -- Kay Hayen <kayhayen@gmx.de>  Sat, 08 Sep 2012 22:30:11 +0000

nuitka (0.3.24+ds-1) unstable; urgency=low

  * New upstream release.
  * Detect the absence of "g++" and gracefully fallback to the
    compiler depended on. (Closes: #682146)
  * Changed usage of "temp" files in developer scripts to be
    secure. (Closes: #682145)
  * Added support for "DEB_BUILD_OPTIONS=nocheck" to skip the
    test runs. (Closes: #683090)

 -- Kay Hayen <kayhayen@gmx.de>  Sat, 18 Aug 2012 21:19:17 +0200

nuitka (0.3.23.1+ds-1) unstable; urgency=low

  * New upstream hotfix release.
  * Corrects upstream Issue#40, Issue#41, and Issue#42.

 -- Kay Hayen <kayhayen@gmx.de>  Mon, 16 Jul 2012 07:25:41 +0200

nuitka (0.3.23+ds-1) unstable; urgency=low

  * New upstream release.
  * License for Nuitka is now Apache License 2.0, no more GPLv3.
  * Corrects upstream Issue#37 and Issue#38.

 -- Kay Hayen <kayhayen@gmx.de>  Sun, 01 Jul 2012 00:00:57 +0200

nuitka (0.3.22.1+ds-1) unstable; urgency=low

  * New upstream hotfix release.
  * Corrected copyright file syntax error found by new lintian
    version.
  * Corrects upstream Issue#19.

 -- Kay Hayen <kayhayen@gmx.de>  Sat, 16 Jun 2012 08:58:30 +0200

nuitka (0.3.22+ds-1) unstable; urgency=low

  * New upstream release.

 -- Kay Hayen <kayhayen@gmx.de>  Sun, 13 May 2012 12:51:16 +0200

nuitka (0.3.21+ds-1) unstable; urgency=low

  * New upstream release.

 -- Kay Hayen <kayhayen@gmx.de>  Thu, 12 Apr 2012 20:24:01 +0200

nuitka (0.3.20.2+ds-1) unstable; urgency=low

  * New upstream hotfix release.
  * Corrects upstream Issue#35.
  * Bump to Standards Version 3.9.3, no changes needed.
  * In the alternative build dependencies, designed to make the
    Python3 build dependency optional, put option that is going
    to work on "unstable" first. (Closes: #665021)

 -- Kay Hayen <kayhayen@gmx.de>  Tue, 03 Apr 2012 22:31:36 +0200

nuitka (0.3.20.1+ds-1) unstable; urgency=low

  * New upstream hotfix release.
  * Corrects upstream Issue#34.

 -- Kay Hayen <kayhayen@gmx.de>  Sat, 03 Mar 2012 10:18:30 +0100

nuitka (0.3.20+ds-1) unstable; urgency=low

  * New upstream release.
  * Added upstream "Changelog.rst" as "changelog"

 -- Kay Hayen <kayhayen@gmx.de>  Mon, 27 Feb 2012 09:32:10 +0100

nuitka (0.3.19.2+ds-1) unstable; urgency=low

  * New upstream hotfix release.
  * Corrects upstream Issue#32.

 -- Kay Hayen <kayhayen@gmx.de>  Sun, 12 Feb 2012 20:33:30 +0100

nuitka (0.3.19.1+ds-1) unstable; urgency=low

  * New upstream hotfix release.
  * Corrects upstream Issue#30 and Issue#31.

 -- Kay Hayen <kayhayen@gmx.de>  Sat, 28 Jan 2012 07:27:38 +0100

nuitka (0.3.19+ds-1) unstable; urgency=low

  * New upstream release.
  * Improvements to option groups layout in manpages, and broken
    whitespace for "--recurse-to" option. (Closes: #655910)
  * Documented new option "--recurse-directory" in man page with
    example.
  * Made the "debian/watch" file ignore upstream pre-releases,
    these shall not be considered for this package.
  * Aligned depended version with build depended versions.
  * Depend on "python-dev" as well, needed to compile against
    "libpython".
  * Build depend on "python-dev-all" and "python-dbg-all" to
    execute tests with both all supported Python versions.
  * Build depend on "python3.2-dev-all" and "python3-dbg-all"
    to execute tests with Python3 as well. It is currently not
    supported by upstream, this is only preparatory.
  * Added suggestion of "ccache", can speed up the compilation
    process.

 -- Kay Hayen <kayhayen@gmx.de>  Tue, 17 Jan 2012 10:29:45 +0100

nuitka (0.3.18+ds-1) unstable; urgency=low

  * New upstream release.
  * Lowered dependencies so that a backport to Ubuntu Natty and
    higher is now feasible. A "scons >=2.0.0" is good enough,
    and so is "g++-4.5" as well.
  * Don't require the PDF generation to be successful on older
    Ubuntu versions as it crashes due to old "rst2pdf" bugs.

 -- Kay Hayen <kayhayen@gmx.de>  Thu, 12 Jan 2012 19:55:43 +0100

nuitka (0.3.18~pre2+ds-1) unstable; urgency=low

  * New upstream pre-release.
  * First upload to unstable, many thanks to my reviewer and
    sponsor Yaroslav Halchenko <debian@onerussian.com>
  * New maintainer (Closes: #648489)
  * Added Developer Manual to the generated PDF documentation.
  * Added python-dbg to Build-Depends to also execcute reference
    count tests.
  * Changed copyright file to reference Apache license via its
    standard Debian location as well.

 -- Kay Hayen <kayhayen@gmx.de>  Tue, 10 Jan 2012 22:21:56 +0100

nuitka (0.3.17+ds-1) UNRELEASED; urgency=low

  * New upstream release.
  * Updated man page to use new "--recurse-*" options in examples
    over removed "--deep*" options.
  * Completed copyright file according to "licensecheck" findings
    and updated files accordingly. Put the included tests owned
    by upstream into public domain.
  * Use a "+ds" file as orig source with inline copy of Scons
    already removed instead of doing it as a patch.
  * Also removed the benchmark tests from "+ds" file, not useful
    to be provided with Nuitka.
  * Added syntax tests, these were omitted by mistake previously.
  * Run the test suite at package build time, it checks the basic
    tests, syntax error tests, program tests, and the compile
    itself test.
  * Added run time dependencies also as build time dependencies
    to be able to execute the tests.
  * Corrected handling of upstream pre-release names in the watch
    file.
  * Changed contributor notice to only require "Apache License 2.0"
    for the new parts.
  * Put Debian packaging and owned tests under "Apache License 2.0"
    as well.

 -- Kay Hayen <kayhayen@gmx.de>  Mon, 09 Jan 2012 09:02:19 +0100

nuitka (0.3.16-1) UNRELEASED; urgency=low

  * New upstream release.
  * Updated debian/copyright URI to match the latest one.
  * Updated debian/copyright to DEP5 changes.
  * Added Nuitka homepage to debian/control.
  * Added watch file, so uscan works.
  * Added git pointers to git repository and gitweb to the
    package control file.
  * Corrected examples section in man page to correctly escape "-".
  * Added meaningful "what is" to manpages.
  * Bump to Standards Version 3.9.2, no changes needed.
  * Added extended description to address lintian warning.

 -- Kay Hayen <kayhayen@gmx.de>  Sun, 18 Dec 2011 13:01:10 +0100

nuitka (0.3.15-1) UNRELEASED; urgency=low

  * New upstream release.
  * Renamed "/usr/bin/Python" to "/usr/bin/nuitka-python".
  * Added man pages for "nuitka" and "nuitka-python", the first
    with an examples section that shows the most important uses
    of the "nuitka" binary.
  * Removed foreign code for Windows generators, removed from
    debian/copyright.
  * Lowered dependency for Scons to what Ubuntu Oneiric has and
    what we have as an inline copy, (scons >=2.0.1) should be
    sufficient.
  * Recommend python-lxml, as it's used by Nuitka to dump XML
    representation.
  * Recommend python-qt4, as it may be used to display the node
    tree in a window.
  * Removed inline copy of Scons from the binary package.
  * Added patch to remove the setting nuitka package in sys.path,
    not needed in Debian.

 -- Kay Hayen <kayhayen@gmx.de>  Thu, 01 Dec 2011 22:43:33 +0100

nuitka (0.3.15pre2-1) UNRELEASED; urgency=low

  * Initial Debian package.

 -- Kay Hayen <kayhayen@gmx.de>  Fri, 11 Nov 2011 20:58:55 +0100<|MERGE_RESOLUTION|>--- conflicted
+++ resolved
@@ -1,16 +1,14 @@
-<<<<<<< HEAD
 nuitka (0.6.18~rc7+ds-1) unstable; urgency=medium
 
   * New upstream pre-release.
 
  -- Kay Hayen <kay.hayen@gmail.com>  Tue, 09 Nov 2021 14:21:28 +0100
-=======
+
 nuitka (0.6.17.7+ds-1) unstable; urgency=medium
 
   * New upstream hotfix release.
 
  -- Kay Hayen <kay.hayen@gmail.com>  Mon, 15 Nov 2021 14:33:27 +0100
->>>>>>> bdb5c47b
 
 nuitka (0.6.17.6+ds-1) unstable; urgency=medium
 
