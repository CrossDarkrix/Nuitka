--- conflicted
+++ resolved
@@ -1,16 +1,14 @@
-<<<<<<< HEAD
 nuitka (1.1~rc1+ds-1) unstable; urgency=medium
 
   * New upstream pre-release.
 
  -- Kay Hayen <kay.hayen@gmail.com>  Sat, 30 Jul 2022 16:17:28 +0200
-=======
+
 nuitka (1.0.1+ds-1) unstable; urgency=medium
 
   * New upstream hotfix release.
 
  -- Kay Hayen <kay.hayen@gmail.com>  Thu, 04 Aug 2022 16:55:17 +0200
->>>>>>> b4189164
 
 nuitka (1.0+ds-1) unstable; urgency=medium
 
