--- conflicted
+++ resolved
@@ -1,16 +1,14 @@
-<<<<<<< HEAD
 nuitka (1.3~rc1+ds-1) unstable; urgency=medium
 
   * New upstream pre-release.
 
  -- Kay Hayen <kay.hayen@gmail.com>  Fri, 11 Nov 2022 09:13:47 +0100
-=======
+
 nuitka (1.2.1+ds-1) unstable; urgency=medium
 
   * New upstream hotfix release.
 
  -- Kay Hayen <kay.hayen@gmail.com>  Wed, 16 Nov 2022 17:15:00 +0100
->>>>>>> a5e41142
 
 nuitka (1.2+ds-1) unstable; urgency=medium
 
