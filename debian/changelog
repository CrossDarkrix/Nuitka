<<<<<<< HEAD
nuitka (1.5~rc4+ds-1) unstable; urgency=medium

  * New upstream pre-release.

 -- Kay Hayen <kay.hayen@gmail.com>  Sun, 05 Feb 2023 09:44:50 +0100
=======
nuitka (1.4.4+ds-1) unstable; urgency=medium

  * New upstream hotfix release.

 -- Kay Hayen <kay.hayen@gmail.com>  Tue, 07 Feb 2023 19:03:45 +0100
>>>>>>> 9690136a

nuitka (1.4.3+ds-1) unstable; urgency=medium

  * New upstream hotfix release.

 -- Kay Hayen <kay.hayen@gmail.com>  Sat, 04 Feb 2023 07:24:47 +0100

nuitka (1.4.2+ds-1) unstable; urgency=medium

  * New upstream hotfix release.

 -- Kay Hayen <kay.hayen@gmail.com>  Tue, 31 Jan 2023 07:17:15 +0100

nuitka (1.4.1+ds-1) unstable; urgency=medium

  * New upstream hotfix release.

 -- Kay Hayen <kay.hayen@gmail.com>  Sun, 29 Jan 2023 23:21:23 +0100

nuitka (1.4+ds-1) unstable; urgency=medium

  * New upstream release.

 -- Kay Hayen <kay.hayen@gmail.com>  Thu, 26 Jan 2023 14:56:48 +0100

nuitka (1.3.8+ds-1) unstable; urgency=medium

  * New upstream hotfix release.

 -- Kay Hayen <kay.hayen@gmail.com>  Mon, 16 Jan 2023 11:05:41 +0100

nuitka (1.3.7+ds-1) unstable; urgency=medium

  * New upstream hotfix release.

 -- Kay Hayen <kay.hayen@gmail.com>  Mon, 09 Jan 2023 16:51:14 +0100

nuitka (1.3.6+ds-1) unstable; urgency=medium

  * New upstream hotfix release.

 -- Kay Hayen <kay.hayen@gmail.com>  Fri, 06 Jan 2023 09:10:31 +0100

nuitka (1.3.5+ds-1) unstable; urgency=medium

  * New upstream hotfix release.

 -- Kay Hayen <kay.hayen@gmail.com>  Sun, 01 Jan 2023 09:39:39 +0100

nuitka (1.3.4+ds-1) unstable; urgency=medium

  * New upstream hotfix release.

 -- Kay Hayen <kay.hayen@gmail.com>  Wed, 28 Dec 2022 21:20:25 +0100

nuitka (1.3.3+ds-1) unstable; urgency=medium

  * New upstream hotfix release.

 -- Kay Hayen <kay.hayen@gmail.com>  Mon, 26 Dec 2022 10:39:49 +0100

nuitka (1.3.2+ds-1) unstable; urgency=medium

  * New upstream hotfix release.

 -- Kay Hayen <kay.hayen@gmail.com>  Fri, 23 Dec 2022 08:19:05 +0100

nuitka (1.3.1+ds-1) unstable; urgency=medium

  * New upstream hotfix release.

 -- Kay Hayen <kay.hayen@gmail.com>  Wed, 21 Dec 2022 19:14:46 +0100

nuitka (1.3+ds-1) unstable; urgency=medium

  * New upstream release.

 -- Kay Hayen <kay.hayen@gmail.com>  Wed, 21 Dec 2022 13:14:49 +0100

nuitka (1.2.7+ds-1) unstable; urgency=medium

  * New upstream hotfix release.

 -- Kay Hayen <kay.hayen@gmail.com>  Tue, 13 Dec 2022 11:16:23 +0100

nuitka (1.2.6+ds-1) unstable; urgency=medium

  * New upstream hotfix release.

 -- Kay Hayen <kay.hayen@gmail.com>  Thu, 08 Dec 2022 07:18:44 +0100

nuitka (1.2.5+ds-1) unstable; urgency=medium

  * New upstream hotfix release.

 -- Kay Hayen <kay.hayen@gmail.com>  Wed, 07 Dec 2022 15:57:44 +0100

nuitka (1.2.4+ds-1) unstable; urgency=medium

  * New upstream hotfix release.

 -- Kay Hayen <kay.hayen@gmail.com>  Sat, 03 Dec 2022 13:45:31 +0100

nuitka (1.2.3+ds-1) unstable; urgency=medium

  * New upstream hotfix release.

 -- Kay Hayen <kay.hayen@gmail.com>  Sat, 26 Nov 2022 11:07:57 +0100

nuitka (1.2.2+ds-1) unstable; urgency=medium

  * New upstream hotfix release.

 -- Kay Hayen <kay.hayen@gmail.com>  Sat, 19 Nov 2022 17:05:08 +0100

nuitka (1.2.1+ds-1) unstable; urgency=medium

  * New upstream hotfix release.

 -- Kay Hayen <kay.hayen@gmail.com>  Wed, 16 Nov 2022 17:15:00 +0100

nuitka (1.2+ds-1) unstable; urgency=medium

  * New upstream release.

 -- Kay Hayen <kay.hayen@gmail.com>  Tue, 08 Nov 2022 09:42:28 +0100

nuitka (1.1.7+ds-1) unstable; urgency=medium

  * New upstream hotfix release.

  * Handle Debian sid change in release number (Closes: #1022400)

 -- Kay Hayen <kay.hayen@gmail.com>  Wed, 26 Oct 2022 14:46:14 +0200

nuitka (1.1.6+ds-1) unstable; urgency=medium

  * New upstream hotfix release.

 -- Kay Hayen <kay.hayen@gmail.com>  Wed, 19 Oct 2022 18:36:12 +0200

nuitka (1.1.5+ds-1) unstable; urgency=medium

  * New upstream hotfix release.

 -- Kay Hayen <kay.hayen@gmail.com>  Fri, 14 Oct 2022 08:19:39 +0200

nuitka (1.1.4+ds-1) unstable; urgency=medium

  * New upstream hotfix release.

 -- Kay Hayen <kay.hayen@gmail.com>  Fri, 14 Oct 2022 08:19:33 +0200

nuitka (1.1.3+ds-1) unstable; urgency=medium

  * New upstream hotfix release.

 -- Kay Hayen <kay.hayen@gmail.com>  Sat, 08 Oct 2022 17:40:59 +0200

nuitka (1.1.2+ds-1) unstable; urgency=medium

  * New upstream hotfix release.

 -- Kay Hayen <kay.hayen@gmail.com>  Tue, 04 Oct 2022 14:39:39 +0200

nuitka (1.1.1+ds-1) unstable; urgency=medium

  * New upstream hotfix release.

 -- Kay Hayen <kay.hayen@gmail.com>  Sun, 02 Oct 2022 11:10:07 +0200

nuitka (1.1+ds-1) unstable; urgency=medium

  * New upstream release.

 -- Kay Hayen <kay.hayen@gmail.com>  Sun, 25 Sep 2022 18:58:01 +0200

nuitka (1.0.8+ds-1) unstable; urgency=medium

  * New upstream hotfix release.

 -- Kay Hayen <kay.hayen@gmail.com>  Mon, 19 Sep 2022 08:18:45 +0200

nuitka (1.0.7+ds-1) unstable; urgency=medium

  * New upstream hotfix release.

 -- Kay Hayen <kay.hayen@gmail.com>  Sun, 11 Sep 2022 10:34:06 +0200

nuitka (1.0.6+ds-1) unstable; urgency=medium

  * New upstream hotfix release.

 -- Kay Hayen <kay.hayen@gmail.com>  Tue, 23 Aug 2022 20:07:27 +0200

nuitka (1.0.5+ds-1) unstable; urgency=medium

  * New upstream hotfix release.

 -- Kay Hayen <kay.hayen@gmail.com>  Sun, 21 Aug 2022 08:24:28 +0200

nuitka (1.0.4+ds-1) unstable; urgency=medium

  * New upstream hotfix release.

 -- Kay Hayen <kay.hayen@gmail.com>  Sat, 13 Aug 2022 16:13:29 +0200

nuitka (1.0.3+ds-1) unstable; urgency=medium

  * New upstream hotfix release.

 -- Kay Hayen <kay.hayen@gmail.com>  Wed, 10 Aug 2022 13:16:19 +0200

nuitka (1.0.2+ds-1) unstable; urgency=medium

  * New upstream hotfix release.

 -- Kay Hayen <kay.hayen@gmail.com>  Mon, 08 Aug 2022 08:13:46 +0200

nuitka (1.0.1+ds-1) unstable; urgency=medium

  * New upstream hotfix release.

 -- Kay Hayen <kay.hayen@gmail.com>  Thu, 04 Aug 2022 16:55:17 +0200

nuitka (1.0+ds-1) unstable; urgency=medium

  * New upstream release.

 -- Kay Hayen <kay.hayen@gmail.com>  Sat, 30 Jul 2022 16:16:40 +0200

nuitka (0.9.6+ds-1) unstable; urgency=medium

  * New upstream hotfix release.

 -- Kay Hayen <kay.hayen@gmail.com>  Sun, 17 Jul 2022 18:40:22 +0200

nuitka (0.9.5+ds-1) unstable; urgency=medium

  * New upstream hotfix release.

 -- Kay Hayen <kay.hayen@gmail.com>  Fri, 15 Jul 2022 13:59:28 +0200

nuitka (0.9.4+ds-1) unstable; urgency=medium

  * New upstream hotfix release.

 -- Kay Hayen <kay.hayen@gmail.com>  Thu, 07 Jul 2022 09:24:53 +0200

nuitka (0.9.3+ds-1) unstable; urgency=medium

  * New upstream hotfix release.

 -- Kay Hayen <kay.hayen@gmail.com>  Sat, 02 Jul 2022 18:49:29 +0200

nuitka (0.9.2+ds-1) unstable; urgency=medium

  * New upstream hotfix release.

 -- Kay Hayen <kay.hayen@gmail.com>  Thu, 30 Jun 2022 08:40:14 +0200

nuitka (0.9.1+ds-1) unstable; urgency=medium

  * New upstream hotfix release.

 -- Kay Hayen <kay.hayen@gmail.com>  Sun, 26 Jun 2022 10:41:06 +0200

nuitka (0.9+ds-1) unstable; urgency=medium

  * New upstream release.

  * Python 3.10 is now compatible again. (Closes: #1006051)

  * Solved CVE-2022-2054 (Closes: #1012762)

 -- Kay Hayen <kay.hayen@gmail.com>  Thu, 23 Jun 2022 08:36:25 +0200

nuitka (0.8.4+ds-1) unstable; urgency=medium

  * New upstream hotfix release.

 -- Kay Hayen <kay.hayen@gmail.com>  Tue, 07 Jun 2022 17:21:39 +0200

nuitka (0.8.3+ds-1) unstable; urgency=medium

  * New upstream hotfix release.

 -- Kay Hayen <kay.hayen@gmail.com>  Sat, 28 May 2022 14:59:01 +0200

nuitka (0.8.2+ds-1) unstable; urgency=medium

  * New upstream hotfix release.

 -- Kay Hayen <kay.hayen@gmail.com>  Thu, 26 May 2022 08:23:28 +0200

nuitka (0.8.1+ds-1) unstable; urgency=medium

  * New upstream hotfix release.

 -- Kay Hayen <kay.hayen@gmail.com>  Mon, 23 May 2022 08:31:51 +0200

nuitka (0.8+ds-1) unstable; urgency=medium

  * New upstream release.

 -- Kay Hayen <kay.hayen@gmail.com>  Thu, 19 May 2022 14:24:06 +0200

nuitka (0.7.7+ds-1) unstable; urgency=medium

  * New upstream hotfix release.

 -- Kay Hayen <kay.hayen@gmail.com>  Fri, 01 Apr 2022 12:01:36 +0200

nuitka (0.7.6+ds-1) unstable; urgency=medium

  * New upstream hotfix release.

 -- Kay Hayen <kay.hayen@gmail.com>  Sat, 19 Mar 2022 13:44:59 +0100

nuitka (0.7.5+ds-1) unstable; urgency=medium

  * New upstream hotfix release.

 -- Kay Hayen <kay.hayen@gmail.com>  Mon, 14 Mar 2022 18:55:11 +0100

nuitka (0.7.4+ds-1) unstable; urgency=medium

  * New upstream hotfix release.

 -- Kay Hayen <kay.hayen@gmail.com>  Sat, 12 Mar 2022 13:50:50 +0100

nuitka (0.7.3+ds-1) unstable; urgency=medium

  * New upstream hotfix release.

 -- Kay Hayen <kay.hayen@gmail.com>  Sun, 27 Feb 2022 13:58:34 +0100

nuitka (0.7.2+ds-1) unstable; urgency=medium

  * New upstream hotfix release.

 -- Kay Hayen <kay.hayen@gmail.com>  Sat, 26 Feb 2022 16:54:03 +0100

nuitka (0.7.1+ds-1) unstable; urgency=medium

  * New upstream hotfix release.

 -- Kay Hayen <kay.hayen@gmail.com>  Thu, 24 Feb 2022 13:22:40 +0100

nuitka (0.7+ds-1) unstable; urgency=medium

  * New upstream release.

 -- Kay Hayen <kay.hayen@gmail.com>  Sun, 20 Feb 2022 09:09:50 +0100

nuitka (0.6.19.7+ds-1) unstable; urgency=medium

  * New upstream hotfix release.

 -- Kay Hayen <kay.hayen@gmail.com>  Fri, 11 Feb 2022 14:37:34 +0100

nuitka (0.6.19.6+ds-1) unstable; urgency=medium

  * New upstream hotfix release.

 -- Kay Hayen <kay.hayen@gmail.com>  Thu, 03 Feb 2022 10:30:39 +0100

nuitka (0.6.19.5+ds-1) unstable; urgency=medium

  * New upstream hotfix release.

 -- Kay Hayen <kay.hayen@gmail.com>  Tue, 01 Feb 2022 18:53:20 +0100

nuitka (0.6.19.4+ds-1) unstable; urgency=medium

  * New upstream hotfix release.

 -- Kay Hayen <kay.hayen@gmail.com>  Wed, 19 Jan 2022 10:02:04 +0100

nuitka (0.6.19.3+ds-1) unstable; urgency=medium

  * New upstream hotfix release.

 -- Kay Hayen <kay.hayen@gmail.com>  Sun, 16 Jan 2022 11:32:51 +0100

nuitka (0.6.19.2+ds-1) unstable; urgency=medium

  * New upstream hotfix release.

 -- Kay Hayen <kay.hayen@gmail.com>  Fri, 14 Jan 2022 11:03:16 +0100

nuitka (0.6.19.1+ds-1) unstable; urgency=medium

  * New upstream hotfix release.

 -- Kay Hayen <kay.hayen@gmail.com>  Tue, 11 Jan 2022 07:59:24 +0100

nuitka (0.6.19+ds-1) unstable; urgency=medium

  * New upstream release.

 -- Kay Hayen <kay.hayen@gmail.com>  Sun, 09 Jan 2022 13:14:29 +0100

nuitka (0.6.18.6+ds-1) unstable; urgency=medium

  * New upstream hotfix release.

 -- Kay Hayen <kay.hayen@gmail.com>  Wed, 29 Dec 2021 19:42:43 +0100

nuitka (0.6.18.5+ds-1) unstable; urgency=medium

  * New upstream hotfix release.

 -- Kay Hayen <kay.hayen@gmail.com>  Mon, 20 Dec 2021 13:41:00 +0100

nuitka (0.6.18.4+ds-1) unstable; urgency=medium

  * New upstream hotfix release.

 -- Kay Hayen <kay.hayen@gmail.com>  Thu, 16 Dec 2021 08:31:41 +0100

nuitka (0.6.18.3+ds-1) unstable; urgency=medium

  * New upstream hotfix release.

 -- Kay Hayen <kay.hayen@gmail.com>  Fri, 10 Dec 2021 17:49:19 +0100

nuitka (0.6.18.2+ds-1) unstable; urgency=medium

  * New upstream hotfix release.

 -- Kay Hayen <kay.hayen@gmail.com>  Thu, 09 Dec 2021 14:52:56 +0100

nuitka (0.6.18.1+ds-1) unstable; urgency=medium

  * New upstream hotfix release.

 -- Kay Hayen <kay.hayen@gmail.com>  Sat, 04 Dec 2021 18:39:19 +0100

nuitka (0.6.18+ds-1) unstable; urgency=medium

  * New upstream release.

 -- Kay Hayen <kay.hayen@gmail.com>  Thu, 02 Dec 2021 17:33:56 +0100

nuitka (0.6.17.7+ds-1) unstable; urgency=medium

  * New upstream hotfix release.

 -- Kay Hayen <kay.hayen@gmail.com>  Mon, 15 Nov 2021 14:33:27 +0100

nuitka (0.6.17.6+ds-1) unstable; urgency=medium

  * New upstream hotfix release.

 -- Kay Hayen <kay.hayen@gmail.com>  Mon, 08 Nov 2021 14:07:11 +0100

nuitka (0.6.17.5+ds-1) unstable; urgency=medium

  * New upstream hotfix release.

 -- Kay Hayen <kay.hayen@gmail.com>  Thu, 28 Oct 2021 11:52:02 +0200

nuitka (0.6.17.4+ds-1) unstable; urgency=medium

  * New upstream hotfix release.

 -- Kay Hayen <kay.hayen@gmail.com>  Thu, 21 Oct 2021 13:03:34 +0200

nuitka (0.6.17.3+ds-1) unstable; urgency=medium

  * New upstream hotfix release.

 -- Kay Hayen <kay.hayen@gmail.com>  Thu, 14 Oct 2021 10:32:17 +0200

nuitka (0.6.17.2+ds-1) unstable; urgency=medium

  * New upstream hotfix release.

 -- Kay Hayen <kay.hayen@gmail.com>  Tue, 05 Oct 2021 17:21:29 +0200

nuitka (0.6.17.1+ds-1) unstable; urgency=medium

  * New upstream hotfix release.

 -- Kay Hayen <kay.hayen@gmail.com>  Wed, 29 Sep 2021 12:28:39 +0200

nuitka (0.6.17+ds-1) unstable; urgency=medium

  * New upstream release.

 -- Kay Hayen <kay.hayen@gmail.com>  Mon, 27 Sep 2021 13:38:42 +0200

nuitka (0.6.16.5+ds-1) experimental; urgency=medium

  * New upstream hotfix release.

 -- Kay Hayen <kay.hayen@gmail.com>  Mon, 06 Sep 2021 10:46:40 +0200

nuitka (0.6.16.4+ds-1) experimental; urgency=medium

  * New upstream hotfix release.

 -- Kay Hayen <kay.hayen@gmail.com>  Wed, 25 Aug 2021 11:51:44 +0200

nuitka (0.6.16.3+ds-1) experimental; urgency=medium

  * New upstream hotfix release.

 -- Kay Hayen <kay.hayen@gmail.com>  Sat, 07 Aug 2021 18:14:58 +0200

nuitka (0.6.16.2+ds-1) experimental; urgency=medium

  * New upstream hotfix release.

 -- Kay Hayen <kay.hayen@gmail.com>  Fri, 02 Jul 2021 10:40:08 +0200

nuitka (0.6.16.1+ds-1) experimental; urgency=medium

  * New upstream hotfix release.

 -- Kay Hayen <kay.hayen@gmail.com>  Fri, 25 Jun 2021 16:45:43 +0200

nuitka (0.6.16+ds-1) experimental; urgency=medium

  * New upstream release.

 -- Kay Hayen <kay.hayen@gmail.com>  Thu, 24 Jun 2021 11:52:37 +0200

nuitka (0.6.15.3+ds-1) experimental; urgency=medium

  * New upstream hotfix release.

 -- Kay Hayen <kay.hayen@gmail.com>  Sun, 06 Jun 2021 12:18:06 +0200

nuitka (0.6.15.2+ds-1) experimental; urgency=medium

  * New upstream hotfix release.

 -- Kay Hayen <kay.hayen@gmail.com>  Thu, 03 Jun 2021 11:41:07 +0200

nuitka (0.6.15.1+ds-1) experimental; urgency=medium

  * New upstream hotfix release.

 -- Kay Hayen <kay.hayen@gmail.com>  Mon, 31 May 2021 17:12:04 +0200

nuitka (0.6.15+ds-1) experimental; urgency=medium

  * New upstream release.

 -- Kay Hayen <kay.hayen@gmail.com>  Mon, 24 May 2021 12:26:59 +0200

nuitka (0.6.14.7+ds-1) unstable; urgency=medium

  * New upstream hotfix release.

 -- Kay Hayen <kay.hayen@gmail.com>  Mon, 10 May 2021 16:25:14 +0200

nuitka (0.6.14.6+ds-1) unstable; urgency=medium

  * New upstream hotfix release.

 -- Kay Hayen <kay.hayen@gmail.com>  Mon, 03 May 2021 07:57:04 +0200

nuitka (0.6.14.5+ds-1) experimental; urgency=medium

  * New upstream hotfix release.

 -- Kay Hayen <kay.hayen@gmail.com>  Thu, 22 Apr 2021 08:51:05 +0200

nuitka (0.6.14.4+ds-1) unstable; urgency=medium

  * New upstream hotfix release.

 -- Kay Hayen <kay.hayen@gmail.com>  Sun, 18 Apr 2021 16:13:42 +0200

nuitka (0.6.14.3+ds-1) unstable; urgency=medium

  * New upstream hotfix release.

 -- Kay Hayen <kay.hayen@gmail.com>  Sun, 18 Apr 2021 10:29:07 +0200

nuitka (0.6.14.2+ds-1) unstable; urgency=medium

  * New upstream hotfix release.

 -- Kay Hayen <kay.hayen@gmail.com>  Sat, 17 Apr 2021 11:03:23 +0200

nuitka (0.6.14.1+ds-1) unstable; urgency=medium

  * New upstream hotfix release.

 -- Kay Hayen <kay.hayen@gmail.com>  Fri, 16 Apr 2021 07:49:30 +0200

nuitka (0.6.14+ds-1) unstable; urgency=medium

  * New upstream release.

 -- Kay Hayen <kay.hayen@gmail.com>  Thu, 15 Apr 2021 11:09:55 +0200

nuitka (0.6.13.3+ds-1) unstable; urgency=medium

  * New upstream hotfix release.

 -- Kay Hayen <kay.hayen@gmail.com>  Sun, 04 Apr 2021 11:11:56 +0200

nuitka (0.6.13.2+ds-1) unstable; urgency=medium

  * New upstream hotfix release.

 -- Kay Hayen <kay.hayen@gmail.com>  Sat, 27 Mar 2021 19:44:51 +0100

nuitka (0.6.13.1+ds-1) unstable; urgency=medium

  * New upstream hotfix release.

 -- Kay Hayen <kay.hayen@gmail.com>  Fri, 26 Mar 2021 14:28:02 +0100

nuitka (0.6.13+ds-1) unstable; urgency=medium

  * New upstream release.

 -- Kay Hayen <kay.hayen@gmail.com>  Wed, 17 Mar 2021 08:58:23 +0100

nuitka (0.6.12.4+ds-1) unstable; urgency=medium

  * New upstream hotfix release.

 -- Kay Hayen <kay.hayen@gmail.com>  Thu, 11 Mar 2021 12:16:01 +0100

nuitka (0.6.12.3+ds-1) unstable; urgency=medium

  * New upstream hotfix release.

 -- Kay Hayen <kay.hayen@gmail.com>  Sun, 21 Feb 2021 06:04:51 +0100

nuitka (0.6.12.2+ds-1) unstable; urgency=medium

  * New upstream hotfix release.

 -- Kay Hayen <kay.hayen@gmail.com>  Sun, 14 Feb 2021 14:25:06 +0100

nuitka (0.6.12.1+ds-1) unstable; urgency=medium

  * New upstream hotfix release.

 -- Kay Hayen <kay.hayen@gmail.com>  Wed, 10 Feb 2021 00:23:11 +0100

nuitka (0.6.12+ds-1) unstable; urgency=medium

  * New upstream release.

 -- Kay Hayen <kay.hayen@gmail.com>  Tue, 09 Feb 2021 11:08:35 +0100

nuitka (0.6.11.6+ds-1) unstable; urgency=medium

  * New upstream hotfix release.

 -- Kay Hayen <kay.hayen@gmail.com>  Sun, 07 Feb 2021 19:59:48 +0100

nuitka (0.6.11.5+ds-1) unstable; urgency=medium

  * New upstream hotfix release.

 -- Kay Hayen <kay.hayen@gmail.com>  Mon, 01 Feb 2021 12:17:21 +0100

nuitka (0.6.11.4+ds-1) unstable; urgency=medium

  * New upstream hotfix release.

 -- Kay Hayen <kay.hayen@gmail.com>  Wed, 27 Jan 2021 17:09:48 +0100

nuitka (0.6.11.3+ds-1) unstable; urgency=medium

  * New upstream hotfix release.

 -- Kay Hayen <kay.hayen@gmail.com>  Tue, 26 Jan 2021 11:16:07 +0100

nuitka (0.6.11.2+ds-1) unstable; urgency=medium

  * New upstream hotfix release.

 -- Kay Hayen <kay.hayen@gmail.com>  Mon, 25 Jan 2021 20:14:39 +0100

nuitka (0.6.11.1+ds-1) unstable; urgency=medium

  * New upstream hotfix release.

 -- Kay Hayen <kay.hayen@gmail.com>  Sun, 24 Jan 2021 17:55:22 +0100

nuitka (0.6.11+ds-1) unstable; urgency=medium

  * New upstream release.

 -- Kay Hayen <kay.hayen@gmail.com>  Sat, 23 Jan 2021 10:01:54 +0100

nuitka (0.6.10.5+ds-1) unstable; urgency=medium

  * New upstream hotfix release.

 -- Kay Hayen <kay.hayen@gmail.com>  Thu, 07 Jan 2021 11:04:59 +0100

nuitka (0.6.10.4+ds-1) unstable; urgency=medium

  * New upstream hotfix release.

 -- Kay Hayen <kay.hayen@gmail.com>  Tue, 29 Dec 2020 16:17:44 +0100

nuitka (0.6.10.3+ds-1) unstable; urgency=medium

  * New upstream hotfix release.

 -- Kay Hayen <kay.hayen@gmail.com>  Thu, 24 Dec 2020 16:30:17 +0100

nuitka (0.6.10.2+ds-1) unstable; urgency=medium

  * New upstream hotfix release.

 -- Kay Hayen <kay.hayen@gmail.com>  Sun, 20 Dec 2020 10:56:00 +0100

nuitka (0.6.10.1+ds-1) unstable; urgency=medium

  * New upstream hotfix release.

 -- Kay Hayen <kay.hayen@gmail.com>  Sun, 13 Dec 2020 19:47:53 +0100

nuitka (0.6.10+ds-1) unstable; urgency=medium

  * New upstream release.

 -- Kay Hayen <kay.hayen@gmail.com>  Mon, 07 Dec 2020 12:44:03 +0100

nuitka (0.6.9.7+ds-1) unstable; urgency=medium

  * New upstream hotfix release.

 -- Kay Hayen <kay.hayen@gmail.com>  Mon, 16 Nov 2020 11:20:22 +0100

nuitka (0.6.9.6+ds-1) unstable; urgency=medium

  * New upstream hotfix release.

 -- Kay Hayen <kay.hayen@gmail.com>  Wed, 04 Nov 2020 08:32:22 +0100

nuitka (0.6.9.5+ds-1) unstable; urgency=medium

  * New upstream hotfix release.

 -- Kay Hayen <kay.hayen@gmail.com>  Fri, 30 Oct 2020 13:49:19 +0100

nuitka (0.6.9.4+ds-1) unstable; urgency=medium

  * New upstream hotfix release.

 -- Kay Hayen <kay.hayen@gmail.com>  Mon, 19 Oct 2020 10:55:17 +0200

nuitka (0.6.9.3+ds-1) unstable; urgency=medium

  * New upstream hotfix release.

 -- Kay Hayen <kay.hayen@gmail.com>  Mon, 12 Oct 2020 17:17:10 +0200

nuitka (0.6.9.2+ds-1) unstable; urgency=medium

  * New upstream hotfix release.

 -- Kay Hayen <kay.hayen@gmail.com>  Sun, 04 Oct 2020 12:47:36 +0200

nuitka (0.6.9.1+ds-1) unstable; urgency=medium

  * New upstream hotfix release.

 -- Kay Hayen <kay.hayen@gmail.com>  Sat, 19 Sep 2020 14:38:08 +0200

nuitka (0.6.9+ds-1) unstable; urgency=medium

  * New upstream release.

 -- Kay Hayen <kay.hayen@gmail.com>  Mon, 14 Sep 2020 15:40:36 +0200

nuitka (0.6.8.4+ds-1) unstable; urgency=medium

  * New upstream hotfix release.

  * Source only upload. (Closes: #961896)

  * Updated VCS URLs. (Closes: #961895)

 -- Kay Hayen <kay.hayen@gmail.com>  Sat, 06 Jun 2020 09:58:32 +0200

nuitka (0.6.8.3+ds-1) unstable; urgency=medium

  * New upstream hotfix release.

 -- Kay Hayen <kay.hayen@gmail.com>  Sat, 23 May 2020 13:56:13 +0200

nuitka (0.6.8.2+ds-1) unstable; urgency=medium

  * New upstream hotfix release.

 -- Kay Hayen <kay.hayen@gmail.com>  Thu, 21 May 2020 15:04:13 +0200

nuitka (0.6.8.1+ds-1) unstable; urgency=medium

  * New upstream hotfix release.

  * Corrected copyright file format to not have emails.

 -- Kay Hayen <kay.hayen@gmail.com>  Fri, 15 May 2020 08:32:39 +0200

nuitka (0.6.8+ds-1) unstable; urgency=medium

  * New upstream release.

  * Changed dependencies to prefer Debian 11 packages.
    (Closes: #937166).

 -- Kay Hayen <kay.hayen@gmail.com>  Mon, 11 May 2020 16:41:34 +0200

nuitka (0.6.7+ds-1) unstable; urgency=medium

  * New upstream release.

  * The rst2pdf dependency is finally fixed
    (Closes: #943645) (Closes: #947573).

  * Enabled package build without Python2 (Closes: #937166)

 -- Kay Hayen <kay.hayen@gmail.com>  Thu, 23 Jan 2020 12:34:10 +0100

nuitka (0.6.6+ds-1) unstable; urgency=medium

  * New upstream release.

 -- Kay Hayen <kay.hayen@gmail.com>  Fri, 27 Dec 2019 08:47:38 +0100

nuitka (0.6.6~rc7+ds-1) unstable; urgency=medium

  * New upstream pre-release.

 -- Kay Hayen <kay.hayen@gmail.com>  Tue, 24 Sep 2019 08:49:41 +0200

nuitka (0.6.5+ds-1) unstable; urgency=medium

  * New upstream release.

 -- Kay Hayen <kay.hayen@gmail.com>  Sat, 27 Jul 2019 12:07:20 +0200

nuitka (0.6.4+ds-1) experimental; urgency=medium

  * New upstream release.

 -- Kay Hayen <kay.hayen@gmail.com>  Fri, 07 Jun 2019 23:30:22 +0200

nuitka (0.6.3.1+ds-1) experimental; urgency=medium

  * New upstream hotfix release.

 -- Kay Hayen <kay.hayen@gmail.com>  Thu, 25 Apr 2019 22:08:36 +0200

nuitka (0.6.3+ds-1) unstable; urgency=medium

  * New upstream release.

 -- Kay Hayen <kay.hayen@gmail.com>  Thu, 04 Apr 2019 06:12:30 +0200

nuitka (0.6.2+ds-1) unstable; urgency=medium

  * New upstream release.

 -- Kay Hayen <kay.hayen@gmail.com>  Sat, 16 Feb 2019 08:48:51 +0100

nuitka (0.6.1.1+ds-1) unstable; urgency=medium

  * New upstream hotfix release.

 -- Kay Hayen <kay.hayen@gmail.com>  Thu, 24 Jan 2019 09:13:53 +0100

nuitka (0.6.1+ds-1) unstable; urgency=medium

  * New upstream release.

  * Depend on python-pil over python-imaging (Closes: #917694).

 -- Kay Hayen <kay.hayen@gmail.com>  Sat, 05 Jan 2019 12:41:57 +0100

nuitka (0.6.0.6+ds-1) unstable; urgency=medium

  * New upstream hotfix release.

 -- Kay Hayen <kay.hayen@gmail.com>  Wed, 31 Oct 2018 09:03:57 +0100

nuitka (0.6.0.5+ds-1) unstable; urgency=medium

  * New upstream hotfix release.

 -- Kay Hayen <kay.hayen@gmail.com>  Thu, 18 Oct 2018 23:11:34 +0200

nuitka (0.6.0.4+ds-1) unstable; urgency=medium

  * New upstream hotfix release.

 -- Kay Hayen <kay.hayen@gmail.com>  Sun, 14 Oct 2018 08:26:48 +0200

nuitka (0.6.0.3+ds-1) unstable; urgency=medium

  * New upstream hotfix release.

 -- Kay Hayen <kay.hayen@gmail.com>  Sat, 06 Oct 2018 10:43:33 +0200

nuitka (0.6.0.2+ds-1) unstable; urgency=medium

  * New upstream hotfix release.

 -- Kay Hayen <kay.hayen@gmail.com>  Wed, 03 Oct 2018 10:41:52 +0200

nuitka (0.6.0.1+ds-1) unstable; urgency=medium

  * New upstream hotfix release.

 -- Kay Hayen <kay.hayen@gmail.com>  Thu, 27 Sep 2018 09:57:05 +0200

nuitka (0.6.0+ds-1) unstable; urgency=medium

  * New upstream release.

 -- Kay Hayen <kay.hayen@gmail.com>  Wed, 26 Sep 2018 07:00:04 +0200

nuitka (0.5.33+ds-1) unstable; urgency=medium

  * New upstream release.

 -- Kay Hayen <kay.hayen@gmail.com>  Thu, 13 Sep 2018 19:01:48 +0200

nuitka (0.5.32.8+ds-1) unstable; urgency=medium

  * New upstream hotfix release.

 -- Kay Hayen <kay.hayen@gmail.com>  Tue, 04 Sep 2018 14:58:47 +0200

nuitka (0.5.32.7+ds-1) unstable; urgency=medium

  * New upstream hotfix release.

 -- Kay Hayen <kay.hayen@gmail.com>  Thu, 23 Aug 2018 22:06:00 +0200

nuitka (0.5.32.6+ds-1) unstable; urgency=medium

  * New upstream hotfix release.

 -- Kay Hayen <kay.hayen@gmail.com>  Thu, 23 Aug 2018 20:05:18 +0200

nuitka (0.5.32.5+ds-1) unstable; urgency=medium

  * New upstream hotfix release.

 -- Kay Hayen <kay.hayen@gmail.com>  Wed, 15 Aug 2018 19:06:01 +0200

nuitka (0.5.32.4+ds-1) unstable; urgency=medium

  * New upstream hotfix release.

 -- Kay Hayen <kay.hayen@gmail.com>  Fri, 10 Aug 2018 12:06:44 +0200

nuitka (0.5.32.3+ds-1) unstable; urgency=medium

  * New upstream hotfix release.

 -- Kay Hayen <kay.hayen@gmail.com>  Sat, 04 Aug 2018 10:40:31 +0200

nuitka (0.5.32.2+ds-1) unstable; urgency=medium

  * New upstream hotfix release.

 -- Kay Hayen <kay.hayen@gmail.com>  Wed, 01 Aug 2018 17:38:43 +0200

nuitka (0.5.32.1+ds-1) unstable; urgency=medium

  * New upstream hotfix release.

 -- Kay Hayen <kay.hayen@gmail.com>  Sat, 28 Jul 2018 20:16:29 +0200

nuitka (0.5.32+ds-1) unstable; urgency=medium

  * New upstream release.

 -- Kay Hayen <kay.hayen@gmail.com>  Sat, 28 Jul 2018 15:07:21 +0200

nuitka (0.5.31+ds-1) unstable; urgency=medium

  * New upstream release.

 -- Kay Hayen <kay.hayen@gmail.com>  Mon, 09 Jul 2018 08:23:02 +0200

nuitka (0.5.30+ds-1) unstable; urgency=medium

  * New upstream release.

 -- Kay Hayen <kay.hayen@gmail.com>  Mon, 30 Apr 2018 09:50:54 +0200

nuitka (0.5.29.5+ds-1) unstable; urgency=medium

  * New upstream hotfix release.

 -- Kay Hayen <kay.hayen@gmail.com>  Wed, 25 Apr 2018 09:33:55 +0200

nuitka (0.5.29.4+ds-1) unstable; urgency=medium

  * New upstream hotfix release.

 -- Kay Hayen <kay.hayen@gmail.com>  Mon, 09 Apr 2018 20:22:37 +0200

nuitka (0.5.29.3+ds-1) unstable; urgency=medium

  * New upstream hotfix release.

 -- Kay Hayen <kay.hayen@gmail.com>  Sat, 31 Mar 2018 16:12:25 +0200

nuitka (0.5.29.2+ds-1) unstable; urgency=medium

  * New upstream hotfix release.

 -- Kay Hayen <kay.hayen@gmail.com>  Thu, 29 Mar 2018 10:19:24 +0200

nuitka (0.5.29.1+ds-1) unstable; urgency=medium

  * New upstream hotfix release.

 -- Kay Hayen <kay.hayen@gmail.com>  Tue, 27 Mar 2018 18:22:54 +0200

nuitka (0.5.29+ds-1) unstable; urgency=medium

  * New upstream release.

 -- Kay Hayen <kay.hayen@gmail.com>  Mon, 26 Mar 2018 20:13:44 +0200

nuitka (0.5.28.2+ds-1) unstable; urgency=medium

  * New upstream hotfix release.

 -- Kay Hayen <kay.hayen@gmail.com>  Wed, 29 Nov 2017 15:09:28 +0100

nuitka (0.5.28.1+ds-1) unstable; urgency=medium

  * New upstream hotfix release.
  * Also ignore sbuild non-existant directory (Closes: #871125).

 -- Kay Hayen <kay.hayen@gmail.com>  Sun, 22 Oct 2017 10:44:31 +0200

nuitka (0.5.28+ds-1) unstable; urgency=medium

  * New upstream release.

 -- Kay Hayen <kay.hayen@gmail.com>  Tue, 17 Oct 2017 10:03:56 +0200

nuitka (0.5.27+ds-1) unstable; urgency=medium

  * New upstream release.

 -- Kay Hayen <kay.hayen@gmail.com>  Sat, 22 Jul 2017 16:21:37 +0200

nuitka (0.5.26.4+ds-1) unstable; urgency=medium

  * New upstream hotfix release.
  * Recommend actual PyQT package (Closes: #866540).

 -- Kay Hayen <kay.hayen@gmail.com>  Mon, 03 Jul 2017 08:59:37 +0200

nuitka (0.5.26.3+ds-1) unstable; urgency=medium

  * New upstream hotfix release.

 -- Kay Hayen <kay.hayen@gmail.com>  Thu, 22 Jun 2017 08:08:53 +0200

nuitka (0.5.26.2+ds-1) unstable; urgency=medium

  * New upstream hotfix release.

 -- Kay Hayen <kay.hayen@gmail.com>  Sat, 17 Jun 2017 11:37:12 +0200

nuitka (0.5.26.1+ds-1) unstable; urgency=medium

  * New upstream hotfix release.

 -- Kay Hayen <kay.hayen@gmail.com>  Sat, 10 Jun 2017 13:09:51 +0200

nuitka (0.5.26+ds-1) unstable; urgency=medium

  * New upstream release.

 -- Kay Hayen <kay.hayen@gmail.com>  Wed, 07 Jun 2017 08:15:19 +0200

nuitka (0.5.25+ds-1) unstable; urgency=medium

  * New upstream release.

 -- Kay Hayen <kay.hayen@gmail.com>  Tue, 24 Jan 2017 06:13:46 +0100

nuitka (0.5.24.4+ds-1) unstable; urgency=medium

  * New upstream hotfix release.
  * Better detection of acceptable shared library loads from
    system paths for standalone tests (Closes: #844902).

 -- Kay Hayen <kay.hayen@gmail.com>  Sat, 10 Dec 2016 12:25:35 +0100

nuitka (0.5.24.3+ds-1) unstable; urgency=medium

  * New upstream hotfix release.

 -- Kay Hayen <kay.hayen@gmail.com>  Fri, 09 Dec 2016 06:50:55 +0100

nuitka (0.5.24.2+ds-1) unstable; urgency=medium

  * New upstream hotfix release.

 -- Kay Hayen <kay.hayen@gmail.com>  Wed, 30 Nov 2016 09:32:03 +0100

nuitka (0.5.24.1+ds-1) unstable; urgency=medium

  * New upstream hotfix release.

 -- Kay Hayen <kay.hayen@gmail.com>  Wed, 16 Nov 2016 08:16:53 +0100

nuitka (0.5.24+ds-1) unstable; urgency=medium

  * New upstream release.

 -- Kay Hayen <kay.hayen@gmail.com>  Mon, 14 Nov 2016 09:41:31 +0100

nuitka (0.5.23.2+ds-1) unstable; urgency=medium

  * New upstream hotfix release.

 -- Kay Hayen <kay.hayen@gmail.com>  Mon, 07 Nov 2016 07:55:11 +0100

nuitka (0.5.23.1+ds-1) unstable; urgency=medium

  * New upstream hotfix release.
  * Use of C11 compiler instead of C++ compiler, so we drop the
    versioned dependencies. (Closes: #835954)

 -- Kay Hayen <kay.hayen@gmail.com>  Sun, 16 Oct 2016 10:40:59 +0200

nuitka (0.5.23+ds-1) unstable; urgency=medium

  * New upstream release.

 -- Kay Hayen <kay.hayen@gmail.com>  Sun, 02 Oct 2016 18:14:41 +0200

nuitka (0.5.22+ds-1) unstable; urgency=medium

  * New upstream release.

 -- Kay Hayen <kay.hayen@gmail.com>  Tue, 16 Aug 2016 11:22:16 +0200

nuitka (0.5.21.3+ds-1) unstable; urgency=medium

  * New upstream hotfix release.

 -- Kay Hayen <kay.hayen@gmail.com>  Thu, 26 May 2016 14:51:39 +0200

nuitka (0.5.21.2+ds-1) unstable; urgency=medium

  * New upstream hotfix release.

 -- Kay Hayen <kay.hayen@gmail.com>  Sat, 14 May 2016 14:43:28 +0200

nuitka (0.5.21.1+ds-1) unstable; urgency=medium

  * New upstream hotfix release.

  * Depends on g++-5 now.

 -- Kay Hayen <kay.hayen@gmail.com>  Sat, 30 Apr 2016 07:59:57 +0200

nuitka (0.5.21+ds-1) unstable; urgency=medium

  * New upstream release.

 -- Kay Hayen <kay.hayen@gmail.com>  Sun, 24 Apr 2016 14:06:29 +0200

nuitka (0.5.20+ds-1) unstable; urgency=medium

  * New upstream release.

 -- Kay Hayen <kay.hayen@gmail.com>  Sun, 20 Mar 2016 08:11:16 +0100

nuitka (0.5.19.1+ds-1) unstable; urgency=medium

  * New upstream hotfix release.

 -- Kay Hayen <kay.hayen@gmail.com>  Tue, 15 Mar 2016 09:11:57 +0100

nuitka (0.5.19+ds-1) unstable; urgency=medium

  * New upstream release.

 -- Kay Hayen <kay.hayen@gmail.com>  Mon, 01 Feb 2016 07:53:08 +0100

nuitka (0.5.18.1+ds-1) unstable; urgency=medium

  * New upstream hotfix release.

 -- Kay Hayen <kay.hayen@gmail.com>  Sun, 24 Jan 2016 07:52:03 +0100

nuitka (0.5.18+ds-1) unstable; urgency=medium

  * New upstream release.

 -- Kay Hayen <kay.hayen@gmail.com>  Fri, 15 Jan 2016 07:48:41 +0100

nuitka (0.5.17.1+ds-1) unstable; urgency=medium

  * New upstream hotfix release.

 -- Kay Hayen <kay.hayen@gmail.com>  Thu, 14 Jan 2016 23:21:51 +0100

nuitka (0.5.17+ds-1) unstable; urgency=medium

  * New upstream release.

 -- Kay Hayen <kay.hayen@gmail.com>  Sun, 27 Dec 2015 15:18:39 +0100

nuitka (0.5.16.1+ds-1) unstable; urgency=medium

  * New upstream hotfix release.

 -- Kay Hayen <kay.hayen@gmail.com>  Thu, 03 Dec 2015 07:04:12 +0100

nuitka (0.5.16+ds-1) unstable; urgency=medium

  * New upstream release.

 -- Kay Hayen <kay.hayen@gmail.com>  Mon, 09 Nov 2015 18:30:07 +0100

nuitka (0.5.15+ds-1) unstable; urgency=medium

  * New upstream release.

 -- Kay Hayen <kay.hayen@gmail.com>  Mon, 12 Oct 2015 08:57:03 +0200

nuitka (0.5.14.3+ds-1) unstable; urgency=medium

  * New upstream hotfix release.

 -- Kay Hayen <kay.hayen@gmail.com>  Sun, 13 Sep 2015 12:26:59 +0200

nuitka (0.5.14.2+ds-1) unstable; urgency=medium

  * New upstream hotfix release.

 -- Kay Hayen <kay.hayen@gmail.com>  Mon, 07 Sep 2015 00:30:11 +0200

nuitka (0.5.14.1+ds-1) UNRELEASED; urgency=medium

  * New upstream hotfix release.

 -- Kay Hayen <kay.hayen@gmail.com>  Sun, 06 Sep 2015 22:37:22 +0200

nuitka (0.5.14+ds-1) unstable; urgency=medium

  * New upstream release.

 -- Kay Hayen <kay.hayen@gmail.com>  Thu, 27 Aug 2015 06:24:11 +0200

nuitka (0.5.13.8+ds-1) UNRELEASED; urgency=medium

  * New upstream hotfix release.

 -- Kay Hayen <kay.hayen@gmail.com>  Thu, 20 Aug 2015 11:55:53 +0200

nuitka (0.5.13.7+ds-1) UNRELEASED; urgency=medium

  * New upstream hotfix release.

 -- Kay Hayen <kay.hayen@gmail.com>  Tue, 18 Aug 2015 21:55:08 +0200

nuitka (0.5.13.6+ds-1) UNRELEASED; urgency=medium

  * New upstream hotfix release.

 -- Kay Hayen <kay.hayen@gmail.com>  Sun, 16 Aug 2015 14:38:46 +0200

nuitka (0.5.13.5+ds-1) UNRELEASED; urgency=medium

  * New upstream hotfix release.

 -- Kay Hayen <kay.hayen@gmail.com>  Sun, 16 Aug 2015 13:42:02 +0200

nuitka (0.5.13.4+ds-1) UNRELEASED; urgency=medium

  * New upstream hotfix release.

 -- Kay Hayen <kay.hayen@gmail.com>  Fri, 31 Jul 2015 17:24:40 +0200

nuitka (0.5.13.3+ds-1) UNRELEASED; urgency=medium

  * New upstream hotfix release.

 -- Kay Hayen <kay.hayen@gmail.com>  Wed, 29 Jul 2015 10:54:05 +0200

nuitka (0.5.13.2+ds-1) UNRELEASED; urgency=medium

  * New upstream hotfix release.

 -- Kay Hayen <kay.hayen@gmail.com>  Tue, 16 Jun 2015 10:29:12 +0200

nuitka (0.5.13.1+ds-1) UNRELEASED; urgency=medium

  * New upstream hotfix release.

 -- Kay Hayen <kay.hayen@gmail.com>  Mon, 04 May 2015 09:27:19 +0200

nuitka (0.5.13+ds-1) unstable; urgency=medium

  * New upstream release.

 -- Kay Hayen <kay.hayen@gmail.com>  Fri, 01 May 2015 10:44:27 +0200

nuitka (0.5.12.2+ds-1) UNRELEASED; urgency=medium

  * New upstream hotfix release.

 -- Kay Hayen <kay.hayen@gmail.com>  Sun, 26 Apr 2015 08:51:37 +0200

nuitka (0.5.12.1+ds-1) UNRELEASED; urgency=medium

  * New upstream hotfix release.

 -- Kay Hayen <kay.hayen@gmail.com>  Sat, 18 Apr 2015 09:35:06 +0200

nuitka (0.5.12+ds-1) experimental; urgency=medium

  * New upstream release.

 -- Kay Hayen <kay.hayen@gmail.com>  Mon, 06 Apr 2015 17:20:44 +0200

nuitka (0.5.11.2+ds-1) experimental; urgency=medium

  * New upstream hotfix release.

 -- Kay Hayen <kay.hayen@gmail.com>  Thu, 26 Mar 2015 20:09:06 +0100

nuitka (0.5.11.1+ds-1) experimental; urgency=medium

  * New upstream hotfix release.

 -- Kay Hayen <kay.hayen@gmail.com>  Mon, 23 Mar 2015 10:34:17 +0100

nuitka (0.5.11+ds-1) experimental; urgency=medium

  * New upstream release.

 -- Kay Hayen <kay.hayen@gmail.com>  Wed, 18 Mar 2015 08:38:39 +0100

nuitka (0.5.10.2+ds-1) experimental; urgency=medium

  * New upstream hotfix release.

 -- Kay Hayen <kay.hayen@gmail.com>  Tue, 10 Mar 2015 07:46:24 +0100

nuitka (0.5.10.1+ds-1) experimental; urgency=medium

  * New upstream hotfix release.

 -- Kay Hayen <kay.hayen@gmail.com>  Sun, 08 Mar 2015 11:56:55 +0100

nuitka (0.5.10+ds-1) experimental; urgency=medium

  * New upstream release.

 -- Kay Hayen <kay.hayen@gmail.com>  Thu, 05 Mar 2015 07:43:43 +0100

nuitka (0.5.9+ds-1) experimental; urgency=medium

  * New upstream release.

 -- Kay Hayen <kay.hayen@gmail.com>  Thu, 29 Jan 2015 08:18:06 +0100

nuitka (0.5.8+ds-1) experimental; urgency=medium

  * New upstream release.

 -- Kay Hayen <kay.hayen@gmail.com>  Thu, 15 Jan 2015 04:11:03 +0100

nuitka (0.5.7.1+ds-1) experimental; urgency=medium

  * New upstream hotfix release.

 -- Kay Hayen <kay.hayen@gmail.com>  Fri, 09 Jan 2015 13:52:15 +0100

nuitka (0.5.7+ds-1) UNRELEASED; urgency=medium

  * New upstream release.

 -- Kay Hayen <kay.hayen@gmail.com>  Thu, 01 Jan 2015 10:52:03 +0100

nuitka (0.5.6.1+ds-1) UNRELEASED; urgency=medium

  * New upstream hotfix release.

 -- Kay Hayen <kay.hayen@gmail.com>  Sun, 21 Dec 2014 08:32:58 +0100

nuitka (0.5.6+ds-1) UNRELEASED; urgency=medium

  * New upstream release.
  * Added support for hardening-wrapper to be installed.

 -- Kay Hayen <kay.hayen@gmail.com>  Fri, 19 Dec 2014 08:39:17 +0100

nuitka (0.5.5.3+ds-1) unstable; urgency=medium

  * New upstream hotfix release.
  * Added support for armhf architecture.

 -- Kay Hayen <kay.hayen@gmail.com>  Fri, 24 Oct 2014 17:33:59 +0200

nuitka (0.5.5.2+ds-1) unstable; urgency=medium

  * New upstream hotfix release.
  * Bump to Standards Version 3.9.6, no changes needed.

 -- Kay Hayen <kay.hayen@gmail.com>  Fri, 17 Oct 2014 07:56:05 +0200

nuitka (0.5.5+ds-1) unstable; urgency=medium

  * New upstream release.

 -- Kay Hayen <kay.hayen@gmail.com>  Sun, 05 Oct 2014 19:28:20 +0200

nuitka (0.5.4.3+ds-1) unstable; urgency=medium

  * New upstream hotfix release.

 -- Kay Hayen <kay.hayen@gmail.com>  Thu, 21 Aug 2014 09:41:37 +0200

nuitka (0.5.3.5+ds-1) unstable; urgency=medium

  * New upstream hotfix release.

 -- Kay Hayen <kay.hayen@gmail.com>  Fri, 18 Jul 2014 07:28:17 +0200

nuitka (0.5.3.3+ds-1) unstable; urgency=medium

  * New upstream release.
  * Original version didn't build for all versions due to error message
    changes, this release adapts to.

 -- Kay Hayen <kay.hayen@gmail.com>  Sat, 12 Jul 2014 20:50:01 +0200

nuitka (0.5.2+ds-1) unstable; urgency=medium

  * New upstream release.
  * Permit building using cowbuilder, eatmydata (Closes: #749518)
  * Do not require gcc in build-depends
    (Closes: #747984) (Closes: #748005) (Closes: #751325)

 -- Kay Hayen <kay.hayen@gmail.com>  Mon, 23 Jun 2014 08:17:57 +0200

nuitka (0.5.1.1+ds-1) unstable; urgency=medium

  * New upstream hotfix release.

 -- Kay Hayen <kay.hayen@gmail.com>  Thu, 06 Mar 2014 10:44:28 +0100

nuitka (0.5.1+ds-1) unstable; urgency=medium

  * New upstream release.

 -- Kay Hayen <kay.hayen@gmail.com>  Thu, 06 Mar 2014 09:33:51 +0100

nuitka (0.5.0.1+ds-1) unstable; urgency=medium

  * New upstream hotfix release.

 -- Kay Hayen <kay.hayen@gmail.com>  Mon, 13 Jan 2014 23:37:37 +0100

nuitka (0.5.0+ds-1) unstable; urgency=medium

  * New upstream release.
  * Added missing build dependency to process PNG images.

 -- Kay Hayen <kay.hayen@gmail.com>  Fri, 03 Jan 2014 19:18:18 +0100

nuitka (0.4.7.1+ds-1) unstable; urgency=low

  * New upstream hotfix release.

 -- Kay Hayen <kay.hayen@gmail.com>  Tue, 03 Dec 2013 08:44:31 +0100

nuitka (0.4.7+ds-1) UNRELEASED; urgency=low

  * New upstream release.
  * Handle unknown encoding error message change of CPython 2.7.6
    that was backported to CPython 2.7.5+ as well.
    (Closes: #730956)

 -- Kay Hayen <kay.hayen@gmail.com>  Mon, 02 Dec 2013 09:15:12 +0100

nuitka (0.4.6.2+ds-1) unstable; urgency=low

  * New upstream hotfix release.

 -- Kay Hayen <kayhayen@gmx.de>  Fri, 01 Nov 2013 19:07:42 +0100

nuitka (0.4.6+ds-1) unstable; urgency=low

  * New upstream release.

 -- Kay Hayen <kayhayen@gmx.de>  Sun, 27 Oct 2013 21:29:26 +0100

nuitka (0.4.5.1+ds-1) unstable; urgency=low

  * New upstream hotfix release.
  * Corrects upstream Issue#106.

 -- Kay Hayen <kayhayen@gmx.de>  Wed, 25 Sep 2013 14:29:55 +0200

nuitka (0.4.5+ds-1) unstable; urgency=low

  * New upstream release.

 -- Kay Hayen <kayhayen@gmx.de>  Sun, 18 Aug 2013 09:06:29 +0200

nuitka (0.4.4.2+ds-1) unstable; urgency=low

  * New upstream hotfix release.
  * Corrects upstream Issue#98.
  * Corrects upstream Issue#100.
  * Corrects upstream Issue#101.
  * Corrects upstream Issue#102.

 -- Kay Hayen <kayhayen@gmx.de>  Sat, 20 Jul 2013 09:08:29 +0200

nuitka (0.4.4.1+ds-1) unstable; urgency=low

  * New upstream hotfix release.
  * Corrects upstream Issue#95.
  * Corrects upstream Issue#96.

 -- Kay Hayen <kayhayen@gmx.de>  Sat, 13 Jul 2013 11:56:21 +0200

nuitka (0.4.4+ds-1) unstable; urgency=low

  * New upstream release.
  * Upstream now supports Python3.3 and threads.
  * Bump to Standards Version 3.9.4, no changes needed.
  * Fix support for modules and Python3 was broken (Closes: #711459)
  * Fix encoding error changes  Python 2.7.5 (Closes: #713531)

 -- Kay Hayen <kayhayen@gmx.de>  Tue, 25 Jun 2013 10:46:40 +0200

nuitka (0.4.3+ds-1) unstable; urgency=low

  * New upstream release.

 -- Kay Hayen <kayhayen@gmx.de>  Sat, 18 May 2013 10:16:25 +0200

nuitka (0.4.2+ds-1) unstable; urgency=low

  * New upstream release.

 -- Kay Hayen <kayhayen@gmx.de>  Fri, 29 Mar 2013 11:05:08 +0100

nuitka (0.4.1+ds-1) unstable; urgency=low

  * New upstream release.

 -- Kay Hayen <kayhayen@gmx.de>  Tue, 05 Mar 2013 08:15:41 +0100

nuitka (0.4.0+ds-1) UNRELEASED; urgency=low

  * New upstream release.
  * Changes so the Debian package can be backported to Squeeze as well.

 -- Kay Hayen <kayhayen@gmx.de>  Sat, 09 Feb 2013 10:08:15 +0100

nuitka (0.3.25+ds-1) unstable; urgency=low

  * New upstream release.
  * Register the User Manual with "doc-base".

 -- Kay Hayen <kayhayen@gmx.de>  Sun, 11 Nov 2012 13:57:32 +0100

nuitka (0.3.24.1+ds-1) unstable; urgency=low

  * New upstream hotfix release.
  * Corrects upstream Issue#46.

 -- Kay Hayen <kayhayen@gmx.de>  Sat, 08 Sep 2012 22:30:11 +0000

nuitka (0.3.24+ds-1) unstable; urgency=low

  * New upstream release.
  * Detect the absence of "g++" and gracefully fallback to the
    compiler depended on. (Closes: #682146)
  * Changed usage of "temp" files in developer scripts to be
    secure. (Closes: #682145)
  * Added support for "DEB_BUILD_OPTIONS=nocheck" to skip the
    test runs. (Closes: #683090)

 -- Kay Hayen <kayhayen@gmx.de>  Sat, 18 Aug 2012 21:19:17 +0200

nuitka (0.3.23.1+ds-1) unstable; urgency=low

  * New upstream hotfix release.
  * Corrects upstream Issue#40, Issue#41, and Issue#42.

 -- Kay Hayen <kayhayen@gmx.de>  Mon, 16 Jul 2012 07:25:41 +0200

nuitka (0.3.23+ds-1) unstable; urgency=low

  * New upstream release.
  * License for Nuitka is now Apache License 2.0, no more GPLv3.
  * Corrects upstream Issue#37 and Issue#38.

 -- Kay Hayen <kayhayen@gmx.de>  Sun, 01 Jul 2012 00:00:57 +0200

nuitka (0.3.22.1+ds-1) unstable; urgency=low

  * New upstream hotfix release.
  * Corrected copyright file syntax error found by new lintian
    version.
  * Corrects upstream Issue#19.

 -- Kay Hayen <kayhayen@gmx.de>  Sat, 16 Jun 2012 08:58:30 +0200

nuitka (0.3.22+ds-1) unstable; urgency=low

  * New upstream release.

 -- Kay Hayen <kayhayen@gmx.de>  Sun, 13 May 2012 12:51:16 +0200

nuitka (0.3.21+ds-1) unstable; urgency=low

  * New upstream release.

 -- Kay Hayen <kayhayen@gmx.de>  Thu, 12 Apr 2012 20:24:01 +0200

nuitka (0.3.20.2+ds-1) unstable; urgency=low

  * New upstream hotfix release.
  * Corrects upstream Issue#35.
  * Bump to Standards Version 3.9.3, no changes needed.
  * In the alternative build dependencies, designed to make the
    Python3 build dependency optional, put option that is going
    to work on "unstable" first. (Closes: #665021)

 -- Kay Hayen <kayhayen@gmx.de>  Tue, 03 Apr 2012 22:31:36 +0200

nuitka (0.3.20.1+ds-1) unstable; urgency=low

  * New upstream hotfix release.
  * Corrects upstream Issue#34.

 -- Kay Hayen <kayhayen@gmx.de>  Sat, 03 Mar 2012 10:18:30 +0100

nuitka (0.3.20+ds-1) unstable; urgency=low

  * New upstream release.
  * Added upstream "Changelog.rst" as "changelog"

 -- Kay Hayen <kayhayen@gmx.de>  Mon, 27 Feb 2012 09:32:10 +0100

nuitka (0.3.19.2+ds-1) unstable; urgency=low

  * New upstream hotfix release.
  * Corrects upstream Issue#32.

 -- Kay Hayen <kayhayen@gmx.de>  Sun, 12 Feb 2012 20:33:30 +0100

nuitka (0.3.19.1+ds-1) unstable; urgency=low

  * New upstream hotfix release.
  * Corrects upstream Issue#30 and Issue#31.

 -- Kay Hayen <kayhayen@gmx.de>  Sat, 28 Jan 2012 07:27:38 +0100

nuitka (0.3.19+ds-1) unstable; urgency=low

  * New upstream release.
  * Improvements to option groups layout in manpages, and broken
    whitespace for "--recurse-to" option. (Closes: #655910)
  * Documented new option "--recurse-directory" in man page with
    example.
  * Made the "debian/watch" file ignore upstream pre-releases,
    these shall not be considered for this package.
  * Aligned depended version with build depended versions.
  * Depend on "python-dev" as well, needed to compile against
    "libpython".
  * Build depend on "python-dev-all" and "python-dbg-all" to
    execute tests with both all supported Python versions.
  * Build depend on "python3.2-dev-all" and "python3-dbg-all"
    to execute tests with Python3 as well. It is currently not
    supported by upstream, this is only preparatory.
  * Added suggestion of "ccache", can speed up the compilation
    process.

 -- Kay Hayen <kayhayen@gmx.de>  Tue, 17 Jan 2012 10:29:45 +0100

nuitka (0.3.18+ds-1) unstable; urgency=low

  * New upstream release.
  * Lowered dependencies so that a backport to Ubuntu Natty and
    higher is now feasible. A "scons >=2.0.0" is good enough,
    and so is "g++-4.5" as well.
  * Don't require the PDF generation to be successful on older
    Ubuntu versions as it crashes due to old "rst2pdf" bugs.

 -- Kay Hayen <kayhayen@gmx.de>  Thu, 12 Jan 2012 19:55:43 +0100

nuitka (0.3.18~pre2+ds-1) unstable; urgency=low

  * New upstream pre-release.
  * First upload to unstable, many thanks to my reviewer and
    sponsor Yaroslav Halchenko <debian@onerussian.com>
  * New maintainer (Closes: #648489)
  * Added Developer Manual to the generated PDF documentation.
  * Added python-dbg to Build-Depends to also execute reference
    count tests.
  * Changed copyright file to reference Apache license via its
    standard Debian location as well.

 -- Kay Hayen <kayhayen@gmx.de>  Tue, 10 Jan 2012 22:21:56 +0100

nuitka (0.3.17+ds-1) UNRELEASED; urgency=low

  * New upstream release.
  * Updated man page to use new "--recurse-*" options in examples
    over removed "--deep*" options.
  * Completed copyright file according to "licensecheck" findings
    and updated files accordingly. Put the included tests owned
    by upstream into public domain.
  * Use a "+ds" file as orig source with inline copy of Scons
    already removed instead of doing it as a patch.
  * Also removed the benchmark tests from "+ds" file, not useful
    to be provided with Nuitka.
  * Added syntax tests, these were omitted by mistake previously.
  * Run the test suite at package build time, it checks the basic
    tests, syntax error tests, program tests, and the compile
    itself test.
  * Added run time dependencies also as build time dependencies
    to be able to execute the tests.
  * Corrected handling of upstream pre-release names in the watch
    file.
  * Changed contributor notice to only require "Apache License 2.0"
    for the new parts.
  * Put Debian packaging and owned tests under "Apache License 2.0"
    as well.

 -- Kay Hayen <kayhayen@gmx.de>  Mon, 09 Jan 2012 09:02:19 +0100

nuitka (0.3.16-1) UNRELEASED; urgency=low

  * New upstream release.
  * Updated debian/copyright URI to match the latest one.
  * Updated debian/copyright to DEP5 changes.
  * Added Nuitka homepage to debian/control.
  * Added watch file, so uscan works.
  * Added git pointers to git repository and gitweb to the
    package control file.
  * Corrected examples section in man page to correctly escape "-".
  * Added meaningful "what is" to manpages.
  * Bump to Standards Version 3.9.2, no changes needed.
  * Added extended description to address lintian warning.

 -- Kay Hayen <kayhayen@gmx.de>  Sun, 18 Dec 2011 13:01:10 +0100

nuitka (0.3.15-1) UNRELEASED; urgency=low

  * New upstream release.
  * Renamed "/usr/bin/Python" to "/usr/bin/nuitka-python".
  * Added man pages for "nuitka" and "nuitka-python", the first
    with an examples section that shows the most important uses
    of the "nuitka" binary.
  * Removed foreign code for Windows generators, removed from
    debian/copyright.
  * Lowered dependency for Scons to what Ubuntu Oneiric has and
    what we have as an inline copy, (scons >=2.0.1) should be
    sufficient.
  * Recommend python-lxml, as it's used by Nuitka to dump XML
    representation.
  * Recommend python-qt4, as it may be used to display the node
    tree in a window.
  * Removed inline copy of Scons from the binary package.
  * Added patch to remove the setting nuitka package in sys.path,
    not needed in Debian.

 -- Kay Hayen <kayhayen@gmx.de>  Thu, 01 Dec 2011 22:43:33 +0100

nuitka (0.3.15pre2-1) UNRELEASED; urgency=low

  * Initial Debian package.

 -- Kay Hayen <kayhayen@gmx.de>  Fri, 11 Nov 2011 20:58:55 +0100<|MERGE_RESOLUTION|>--- conflicted
+++ resolved
@@ -1,16 +1,14 @@
-<<<<<<< HEAD
 nuitka (1.5~rc4+ds-1) unstable; urgency=medium
 
   * New upstream pre-release.
 
  -- Kay Hayen <kay.hayen@gmail.com>  Sun, 05 Feb 2023 09:44:50 +0100
-=======
+
 nuitka (1.4.4+ds-1) unstable; urgency=medium
 
   * New upstream hotfix release.
 
  -- Kay Hayen <kay.hayen@gmail.com>  Tue, 07 Feb 2023 19:03:45 +0100
->>>>>>> 9690136a
 
 nuitka (1.4.3+ds-1) unstable; urgency=medium
 
