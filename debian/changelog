<<<<<<< HEAD
nuitka (2.1~rc6+ds-1) unstable; urgency=medium

  * New upstream pre-release.

 -- Kay Hayen <kay.hayen@gmail.com>  Tue, 27 Feb 2024 17:26:59 +0100
=======
nuitka (2.0.6+ds-1) unstable; urgency=medium

  * New upstream hotfix release.

 -- Kay Hayen <kay.hayen@gmail.com>  Fri, 01 Mar 2024 13:27:15 +0100
>>>>>>> b62a2cbc

nuitka (2.0.5+ds-1) unstable; urgency=medium

  * New upstream hotfix release.

 -- Kay Hayen <kay.hayen@gmail.com>  Mon, 26 Feb 2024 16:39:28 +0100

nuitka (2.0.4+ds-1) unstable; urgency=medium

  * New upstream hotfix release.

 -- Kay Hayen <kay.hayen@gmail.com>  Sun, 25 Feb 2024 11:23:55 +0100

nuitka (2.0.3+ds-1) unstable; urgency=medium

  * New upstream hotfix release.

 -- Kay Hayen <kay.hayen@gmail.com>  Sun, 18 Feb 2024 10:37:35 +0100

nuitka (2.0.2+ds-1) unstable; urgency=medium

  * New upstream hotfix release.

 -- Kay Hayen <kay.hayen@gmail.com>  Fri, 09 Feb 2024 12:18:45 +0100

nuitka (2.0.1+ds-1) unstable; urgency=medium

  * New upstream hotfix release.

 -- Kay Hayen <kay.hayen@gmail.com>  Fri, 02 Feb 2024 16:21:39 +0100

nuitka (2.0+ds-1) unstable; urgency=medium

  * New upstream release.

 -- Kay Hayen <kay.hayen@gmail.com>  Fri, 26 Jan 2024 12:44:50 +0100

nuitka (1.9.7+ds-1) unstable; urgency=medium

  * New upstream hotfix release.

 -- Kay Hayen <kay.hayen@gmail.com>  Sun, 07 Jan 2024 06:26:44 +0100

nuitka (1.9.6+ds-1) unstable; urgency=medium

  * New upstream hotfix release.

 -- Kay Hayen <kay.hayen@gmail.com>  Fri, 29 Dec 2023 14:52:54 +0100

nuitka (1.9.5+ds-1) unstable; urgency=medium

  * New upstream hotfix release.

 -- Kay Hayen <kay.hayen@gmail.com>  Thu, 14 Dec 2023 13:50:11 +0100

nuitka (1.9.4+ds-1) unstable; urgency=medium

  * New upstream hotfix release.

 -- Kay Hayen <kay.hayen@gmail.com>  Wed, 06 Dec 2023 21:58:31 +0100

nuitka (1.9.3+ds-1) unstable; urgency=medium

  * New upstream hotfix release.

 -- Kay Hayen <kay.hayen@gmail.com>  Fri, 01 Dec 2023 14:35:43 +0100

nuitka (1.9.2+ds-1) unstable; urgency=medium

  * New upstream hotfix release.

 -- Kay Hayen <kay.hayen@gmail.com>  Mon, 27 Nov 2023 04:42:21 +0100

nuitka (1.9.1+ds-1) unstable; urgency=medium

  * New upstream hotfix release.

 -- Kay Hayen <kay.hayen@gmail.com>  Fri, 24 Nov 2023 12:45:23 +0100

nuitka (1.9+ds-1) unstable; urgency=medium

  * New upstream release.

 -- Kay Hayen <kay.hayen@gmail.com>  Tue, 21 Nov 2023 07:05:50 +0100

nuitka (1.8.6+ds-1) unstable; urgency=medium

  * New upstream hotfix release.

 -- Kay Hayen <kay.hayen@gmail.com>  Sat, 11 Nov 2023 12:02:30 +0100

nuitka (1.8.5+ds-1) unstable; urgency=medium

  * New upstream hotfix release.

 -- Kay Hayen <kay.hayen@gmail.com>  Fri, 27 Oct 2023 12:46:19 +0200

nuitka (1.8.4+ds-1) unstable; urgency=medium

  * New upstream hotfix release.

 -- Kay Hayen <kay.hayen@gmail.com>  Sun, 08 Oct 2023 12:01:03 +0200

nuitka (1.8.3+ds-1) unstable; urgency=medium

  * New upstream hotfix release.

 -- Kay Hayen <kay.hayen@gmail.com>  Thu, 28 Sep 2023 15:30:04 +0200

nuitka (1.8.2+ds-1) unstable; urgency=medium

  * New upstream hotfix release.

 -- Kay Hayen <kay.hayen@gmail.com>  Tue, 19 Sep 2023 05:39:14 +0200

nuitka (1.8.1+ds-1) unstable; urgency=medium

  * New upstream hotfix release.

 -- Kay Hayen <kay.hayen@gmail.com>  Sun, 10 Sep 2023 11:03:41 +0200

nuitka (1.8+ds-1) unstable; urgency=medium

  * New upstream release.

 -- Kay Hayen <kay.hayen@gmail.com>  Thu, 31 Aug 2023 01:32:29 +0200

nuitka (1.7.10+ds-1) unstable; urgency=medium

  * New upstream hotfix release.

 -- Kay Hayen <kay.hayen@gmail.com>  Fri, 11 Aug 2023 12:06:42 +0200

nuitka (1.7.9+ds-1) unstable; urgency=medium

  * New upstream hotfix release.

 -- Kay Hayen <kay.hayen@gmail.com>  Thu, 03 Aug 2023 19:53:32 +0200

nuitka (1.7.8+ds-1) unstable; urgency=medium

  * New upstream hotfix release.

 -- Kay Hayen <kay.hayen@gmail.com>  Tue, 01 Aug 2023 13:48:24 +0200

nuitka (1.7.7+ds-1) unstable; urgency=medium

  * New upstream hotfix release.

 -- Kay Hayen <kay.hayen@gmail.com>  Thu, 27 Jul 2023 11:57:01 +0200

nuitka (1.7.6+ds-1) unstable; urgency=medium

  * New upstream hotfix release.

 -- Kay Hayen <kay.hayen@gmail.com>  Sat, 22 Jul 2023 11:47:47 +0200

nuitka (1.7.5+ds-1) unstable; urgency=medium

  * New upstream hotfix release.

 -- Kay Hayen <kay.hayen@gmail.com>  Fri, 14 Jul 2023 04:09:33 +0200

nuitka (1.7.4+ds-1) unstable; urgency=medium

  * New upstream hotfix release.

 -- Kay Hayen <kay.hayen@gmail.com>  Tue, 11 Jul 2023 14:54:05 +0200

nuitka (1.7.3+ds-1) unstable; urgency=medium

  * New upstream hotfix release.

 -- Kay Hayen <kay.hayen@gmail.com>  Sun, 09 Jul 2023 18:53:35 +0200

nuitka (1.7.2+ds-1) unstable; urgency=medium

  * New upstream hotfix release.

 -- Kay Hayen <kay.hayen@gmail.com>  Fri, 07 Jul 2023 09:40:11 +0200

nuitka (1.7.1+ds-1) unstable; urgency=medium

  * New upstream hotfix release.

 -- Kay Hayen <kay.hayen@gmail.com>  Wed, 05 Jul 2023 16:29:43 +0200

nuitka (1.7+ds-1) unstable; urgency=medium

  * New upstream release.

 -- Kay Hayen <kay.hayen@gmail.com>  Mon, 03 Jul 2023 10:57:55 +0200

nuitka (1.6.5+ds-1) unstable; urgency=medium

  * New upstream hotfix release.

 -- Kay Hayen <kay.hayen@gmail.com>  Thu, 22 Jun 2023 04:01:33 +0200

nuitka (1.6.4+ds-1) unstable; urgency=medium

  * New upstream hotfix release.

 -- Kay Hayen <kay.hayen@gmail.com>  Mon, 19 Jun 2023 15:31:28 +0200

nuitka (1.6.3+ds-1) unstable; urgency=medium

  * New upstream hotfix release.

 -- Kay Hayen <kay.hayen@gmail.com>  Sat, 10 Jun 2023 09:34:49 +0200

nuitka (1.6.2+ds-1) unstable; urgency=medium

  * New upstream hotfix release.

 -- Kay Hayen <kay.hayen@gmail.com>  Fri, 09 Jun 2023 12:00:01 +0200

nuitka (1.6.1+ds-1) unstable; urgency=medium

  * New upstream hotfix release.

 -- Kay Hayen <kay.hayen@gmail.com>  Mon, 05 Jun 2023 11:35:18 +0200

nuitka (1.6+ds-1) unstable; urgency=medium

  * New upstream release.

 -- Kay Hayen <kay.hayen@gmail.com>  Sun, 28 May 2023 21:05:53 +0200

nuitka (1.5.8+ds-1) unstable; urgency=medium

  * New upstream hotfix release.

 -- Kay Hayen <kay.hayen@gmail.com>  Mon, 15 May 2023 10:19:45 +0200

nuitka (1.5.7+ds-1) unstable; urgency=medium

  * New upstream hotfix release.

 -- Kay Hayen <kay.hayen@gmail.com>  Mon, 24 Apr 2023 16:45:23 +0200

nuitka (1.5.8+ds-1) unstable; urgency=medium

  * New upstream hotfix release.

 -- Kay Hayen <kay.hayen@gmail.com>  Mon, 15 May 2023 10:19:45 +0200

nuitka (1.5.7+ds-1) unstable; urgency=medium

  * New upstream hotfix release.

 -- Kay Hayen <kay.hayen@gmail.com>  Mon, 24 Apr 2023 16:45:23 +0200

nuitka (1.5.6+ds-1) unstable; urgency=medium

  * New upstream hotfix release.

 -- Kay Hayen <kay.hayen@gmail.com>  Tue, 11 Apr 2023 10:09:53 +0200

nuitka (1.5.5+ds-1) unstable; urgency=medium

  * New upstream hotfix release.

 -- Kay Hayen <kay.hayen@gmail.com>  Tue, 04 Apr 2023 08:43:30 +0200

nuitka (1.5.4+ds-1) unstable; urgency=medium

  * New upstream hotfix release.

 -- Kay Hayen <kay.hayen@gmail.com>  Sun, 26 Mar 2023 10:24:29 +0200

nuitka (1.5.3+ds-1) unstable; urgency=medium

  * New upstream hotfix release.

 -- Kay Hayen <kay.hayen@gmail.com>  Thu, 16 Mar 2023 20:51:55 +0100

nuitka (1.5.2+ds-1) unstable; urgency=medium

  * New upstream hotfix release.

 -- Kay Hayen <kay.hayen@gmail.com>  Thu, 16 Mar 2023 13:44:56 +0100

nuitka (1.5.1+ds-1) unstable; urgency=medium

  * New upstream hotfix release.

 -- Kay Hayen <kay.hayen@gmail.com>  Mon, 13 Mar 2023 15:52:36 +0100

nuitka (1.5+ds-1) unstable; urgency=medium

  * New upstream release.

 -- Kay Hayen <kay.hayen@gmail.com>  Sat, 11 Mar 2023 15:55:37 +0100

nuitka (1.4.8+ds-1) unstable; urgency=medium

  * New upstream hotfix release.

 -- Kay Hayen <kay.hayen@gmail.com>  Tue, 21 Feb 2023 09:18:59 +0100

nuitka (1.4.7+ds-1) unstable; urgency=medium

  * New upstream hotfix release.

 -- Kay Hayen <kay.hayen@gmail.com>  Mon, 13 Feb 2023 14:38:57 +0100

nuitka (1.4.6+ds-1) unstable; urgency=medium

  * New upstream hotfix release.

 -- Kay Hayen <kay.hayen@gmail.com>  Sun, 12 Feb 2023 19:11:46 +0100

nuitka (1.4.5+ds-1) unstable; urgency=medium

  * New upstream hotfix release.

 -- Kay Hayen <kay.hayen@gmail.com>  Fri, 10 Feb 2023 07:36:27 +0100

nuitka (1.4.4+ds-1) unstable; urgency=medium

  * New upstream hotfix release.

 -- Kay Hayen <kay.hayen@gmail.com>  Tue, 07 Feb 2023 19:03:45 +0100

nuitka (1.4.3+ds-1) unstable; urgency=medium

  * New upstream hotfix release.

 -- Kay Hayen <kay.hayen@gmail.com>  Sat, 04 Feb 2023 07:24:47 +0100

nuitka (1.4.2+ds-1) unstable; urgency=medium

  * New upstream hotfix release.

 -- Kay Hayen <kay.hayen@gmail.com>  Tue, 31 Jan 2023 07:17:15 +0100

nuitka (1.4.1+ds-1) unstable; urgency=medium

  * New upstream hotfix release.

 -- Kay Hayen <kay.hayen@gmail.com>  Sun, 29 Jan 2023 23:21:23 +0100

nuitka (1.4+ds-1) unstable; urgency=medium

  * New upstream release.

 -- Kay Hayen <kay.hayen@gmail.com>  Thu, 26 Jan 2023 14:56:48 +0100

nuitka (1.3.8+ds-1) unstable; urgency=medium

  * New upstream hotfix release.

 -- Kay Hayen <kay.hayen@gmail.com>  Mon, 16 Jan 2023 11:05:41 +0100

nuitka (1.3.7+ds-1) unstable; urgency=medium

  * New upstream hotfix release.

 -- Kay Hayen <kay.hayen@gmail.com>  Mon, 09 Jan 2023 16:51:14 +0100

nuitka (1.3.6+ds-1) unstable; urgency=medium

  * New upstream hotfix release.

 -- Kay Hayen <kay.hayen@gmail.com>  Fri, 06 Jan 2023 09:10:31 +0100

nuitka (1.3.5+ds-1) unstable; urgency=medium

  * New upstream hotfix release.

 -- Kay Hayen <kay.hayen@gmail.com>  Sun, 01 Jan 2023 09:39:39 +0100

nuitka (1.3.4+ds-1) unstable; urgency=medium

  * New upstream hotfix release.

 -- Kay Hayen <kay.hayen@gmail.com>  Wed, 28 Dec 2022 21:20:25 +0100

nuitka (1.3.3+ds-1) unstable; urgency=medium

  * New upstream hotfix release.

 -- Kay Hayen <kay.hayen@gmail.com>  Mon, 26 Dec 2022 10:39:49 +0100

nuitka (1.3.2+ds-1) unstable; urgency=medium

  * New upstream hotfix release.

 -- Kay Hayen <kay.hayen@gmail.com>  Fri, 23 Dec 2022 08:19:05 +0100

nuitka (1.3.1+ds-1) unstable; urgency=medium

  * New upstream hotfix release.

 -- Kay Hayen <kay.hayen@gmail.com>  Wed, 21 Dec 2022 19:14:46 +0100

nuitka (1.3+ds-1) unstable; urgency=medium

  * New upstream release.

 -- Kay Hayen <kay.hayen@gmail.com>  Wed, 21 Dec 2022 13:14:49 +0100

nuitka (1.2.7+ds-1) unstable; urgency=medium

  * New upstream hotfix release.

 -- Kay Hayen <kay.hayen@gmail.com>  Tue, 13 Dec 2022 11:16:23 +0100

nuitka (1.2.6+ds-1) unstable; urgency=medium

  * New upstream hotfix release.

 -- Kay Hayen <kay.hayen@gmail.com>  Thu, 08 Dec 2022 07:18:44 +0100

nuitka (1.2.5+ds-1) unstable; urgency=medium

  * New upstream hotfix release.

 -- Kay Hayen <kay.hayen@gmail.com>  Wed, 07 Dec 2022 15:57:44 +0100

nuitka (1.2.4+ds-1) unstable; urgency=medium

  * New upstream hotfix release.

 -- Kay Hayen <kay.hayen@gmail.com>  Sat, 03 Dec 2022 13:45:31 +0100

nuitka (1.2.3+ds-1) unstable; urgency=medium

  * New upstream hotfix release.

 -- Kay Hayen <kay.hayen@gmail.com>  Sat, 26 Nov 2022 11:07:57 +0100

nuitka (1.2.2+ds-1) unstable; urgency=medium

  * New upstream hotfix release.

 -- Kay Hayen <kay.hayen@gmail.com>  Sat, 19 Nov 2022 17:05:08 +0100

nuitka (1.2.1+ds-1) unstable; urgency=medium

  * New upstream hotfix release.

 -- Kay Hayen <kay.hayen@gmail.com>  Wed, 16 Nov 2022 17:15:00 +0100

nuitka (1.2+ds-1) unstable; urgency=medium

  * New upstream release.

 -- Kay Hayen <kay.hayen@gmail.com>  Tue, 08 Nov 2022 09:42:28 +0100

nuitka (1.1.7+ds-1) unstable; urgency=medium

  * New upstream hotfix release.

  * Handle Debian sid change in release number (Closes: #1022400)

 -- Kay Hayen <kay.hayen@gmail.com>  Wed, 26 Oct 2022 14:46:14 +0200

nuitka (1.1.6+ds-1) unstable; urgency=medium

  * New upstream hotfix release.

 -- Kay Hayen <kay.hayen@gmail.com>  Wed, 19 Oct 2022 18:36:12 +0200

nuitka (1.1.5+ds-1) unstable; urgency=medium

  * New upstream hotfix release.

 -- Kay Hayen <kay.hayen@gmail.com>  Fri, 14 Oct 2022 08:19:39 +0200

nuitka (1.1.4+ds-1) unstable; urgency=medium

  * New upstream hotfix release.

 -- Kay Hayen <kay.hayen@gmail.com>  Fri, 14 Oct 2022 08:19:33 +0200

nuitka (1.1.3+ds-1) unstable; urgency=medium

  * New upstream hotfix release.

 -- Kay Hayen <kay.hayen@gmail.com>  Sat, 08 Oct 2022 17:40:59 +0200

nuitka (1.1.2+ds-1) unstable; urgency=medium

  * New upstream hotfix release.

 -- Kay Hayen <kay.hayen@gmail.com>  Tue, 04 Oct 2022 14:39:39 +0200

nuitka (1.1.1+ds-1) unstable; urgency=medium

  * New upstream hotfix release.

 -- Kay Hayen <kay.hayen@gmail.com>  Sun, 02 Oct 2022 11:10:07 +0200

nuitka (1.1+ds-1) unstable; urgency=medium

  * New upstream release.

 -- Kay Hayen <kay.hayen@gmail.com>  Sun, 25 Sep 2022 18:58:01 +0200

nuitka (1.0.8+ds-1) unstable; urgency=medium

  * New upstream hotfix release.

 -- Kay Hayen <kay.hayen@gmail.com>  Mon, 19 Sep 2022 08:18:45 +0200

nuitka (1.0.7+ds-1) unstable; urgency=medium

  * New upstream hotfix release.

 -- Kay Hayen <kay.hayen@gmail.com>  Sun, 11 Sep 2022 10:34:06 +0200

nuitka (1.0.6+ds-1) unstable; urgency=medium

  * New upstream hotfix release.

 -- Kay Hayen <kay.hayen@gmail.com>  Tue, 23 Aug 2022 20:07:27 +0200

nuitka (1.0.5+ds-1) unstable; urgency=medium

  * New upstream hotfix release.

 -- Kay Hayen <kay.hayen@gmail.com>  Sun, 21 Aug 2022 08:24:28 +0200

nuitka (1.0.4+ds-1) unstable; urgency=medium

  * New upstream hotfix release.

 -- Kay Hayen <kay.hayen@gmail.com>  Sat, 13 Aug 2022 16:13:29 +0200

nuitka (1.0.3+ds-1) unstable; urgency=medium

  * New upstream hotfix release.

 -- Kay Hayen <kay.hayen@gmail.com>  Wed, 10 Aug 2022 13:16:19 +0200

nuitka (1.0.2+ds-1) unstable; urgency=medium

  * New upstream hotfix release.

 -- Kay Hayen <kay.hayen@gmail.com>  Mon, 08 Aug 2022 08:13:46 +0200

nuitka (1.0.1+ds-1) unstable; urgency=medium

  * New upstream hotfix release.

 -- Kay Hayen <kay.hayen@gmail.com>  Thu, 04 Aug 2022 16:55:17 +0200

nuitka (1.0+ds-1) unstable; urgency=medium

  * New upstream release.

 -- Kay Hayen <kay.hayen@gmail.com>  Sat, 30 Jul 2022 16:16:40 +0200

nuitka (0.9.6+ds-1) unstable; urgency=medium

  * New upstream hotfix release.

 -- Kay Hayen <kay.hayen@gmail.com>  Sun, 17 Jul 2022 18:40:22 +0200

nuitka (0.9.5+ds-1) unstable; urgency=medium

  * New upstream hotfix release.

 -- Kay Hayen <kay.hayen@gmail.com>  Fri, 15 Jul 2022 13:59:28 +0200

nuitka (0.9.4+ds-1) unstable; urgency=medium

  * New upstream hotfix release.

 -- Kay Hayen <kay.hayen@gmail.com>  Thu, 07 Jul 2022 09:24:53 +0200

nuitka (0.9.3+ds-1) unstable; urgency=medium

  * New upstream hotfix release.

 -- Kay Hayen <kay.hayen@gmail.com>  Sat, 02 Jul 2022 18:49:29 +0200

nuitka (0.9.2+ds-1) unstable; urgency=medium

  * New upstream hotfix release.

 -- Kay Hayen <kay.hayen@gmail.com>  Thu, 30 Jun 2022 08:40:14 +0200

nuitka (0.9.1+ds-1) unstable; urgency=medium

  * New upstream hotfix release.

 -- Kay Hayen <kay.hayen@gmail.com>  Sun, 26 Jun 2022 10:41:06 +0200

nuitka (0.9+ds-1) unstable; urgency=medium

  * New upstream release.

  * Python 3.10 is now compatible again. (Closes: #1006051)

  * Solved CVE-2022-2054 (Closes: #1012762)

 -- Kay Hayen <kay.hayen@gmail.com>  Thu, 23 Jun 2022 08:36:25 +0200

nuitka (0.8.4+ds-1) unstable; urgency=medium

  * New upstream hotfix release.

 -- Kay Hayen <kay.hayen@gmail.com>  Tue, 07 Jun 2022 17:21:39 +0200

nuitka (0.8.3+ds-1) unstable; urgency=medium

  * New upstream hotfix release.

 -- Kay Hayen <kay.hayen@gmail.com>  Sat, 28 May 2022 14:59:01 +0200

nuitka (0.8.2+ds-1) unstable; urgency=medium

  * New upstream hotfix release.

 -- Kay Hayen <kay.hayen@gmail.com>  Thu, 26 May 2022 08:23:28 +0200

nuitka (0.8.1+ds-1) unstable; urgency=medium

  * New upstream hotfix release.

 -- Kay Hayen <kay.hayen@gmail.com>  Mon, 23 May 2022 08:31:51 +0200

nuitka (0.8+ds-1) unstable; urgency=medium

  * New upstream release.

 -- Kay Hayen <kay.hayen@gmail.com>  Thu, 19 May 2022 14:24:06 +0200

nuitka (0.7.7+ds-1) unstable; urgency=medium

  * New upstream hotfix release.

 -- Kay Hayen <kay.hayen@gmail.com>  Fri, 01 Apr 2022 12:01:36 +0200

nuitka (0.7.6+ds-1) unstable; urgency=medium

  * New upstream hotfix release.

 -- Kay Hayen <kay.hayen@gmail.com>  Sat, 19 Mar 2022 13:44:59 +0100

nuitka (0.7.5+ds-1) unstable; urgency=medium

  * New upstream hotfix release.

 -- Kay Hayen <kay.hayen@gmail.com>  Mon, 14 Mar 2022 18:55:11 +0100

nuitka (0.7.4+ds-1) unstable; urgency=medium

  * New upstream hotfix release.

 -- Kay Hayen <kay.hayen@gmail.com>  Sat, 12 Mar 2022 13:50:50 +0100

nuitka (0.7.3+ds-1) unstable; urgency=medium

  * New upstream hotfix release.

 -- Kay Hayen <kay.hayen@gmail.com>  Sun, 27 Feb 2022 13:58:34 +0100

nuitka (0.7.2+ds-1) unstable; urgency=medium

  * New upstream hotfix release.

 -- Kay Hayen <kay.hayen@gmail.com>  Sat, 26 Feb 2022 16:54:03 +0100

nuitka (0.7.1+ds-1) unstable; urgency=medium

  * New upstream hotfix release.

 -- Kay Hayen <kay.hayen@gmail.com>  Thu, 24 Feb 2022 13:22:40 +0100

nuitka (0.7+ds-1) unstable; urgency=medium

  * New upstream release.

 -- Kay Hayen <kay.hayen@gmail.com>  Sun, 20 Feb 2022 09:09:50 +0100

nuitka (0.6.19.7+ds-1) unstable; urgency=medium

  * New upstream hotfix release.

 -- Kay Hayen <kay.hayen@gmail.com>  Fri, 11 Feb 2022 14:37:34 +0100

nuitka (0.6.19.6+ds-1) unstable; urgency=medium

  * New upstream hotfix release.

 -- Kay Hayen <kay.hayen@gmail.com>  Thu, 03 Feb 2022 10:30:39 +0100

nuitka (0.6.19.5+ds-1) unstable; urgency=medium

  * New upstream hotfix release.

 -- Kay Hayen <kay.hayen@gmail.com>  Tue, 01 Feb 2022 18:53:20 +0100

nuitka (0.6.19.4+ds-1) unstable; urgency=medium

  * New upstream hotfix release.

 -- Kay Hayen <kay.hayen@gmail.com>  Wed, 19 Jan 2022 10:02:04 +0100

nuitka (0.6.19.3+ds-1) unstable; urgency=medium

  * New upstream hotfix release.

 -- Kay Hayen <kay.hayen@gmail.com>  Sun, 16 Jan 2022 11:32:51 +0100

nuitka (0.6.19.2+ds-1) unstable; urgency=medium

  * New upstream hotfix release.

 -- Kay Hayen <kay.hayen@gmail.com>  Fri, 14 Jan 2022 11:03:16 +0100

nuitka (0.6.19.1+ds-1) unstable; urgency=medium

  * New upstream hotfix release.

 -- Kay Hayen <kay.hayen@gmail.com>  Tue, 11 Jan 2022 07:59:24 +0100

nuitka (0.6.19+ds-1) unstable; urgency=medium

  * New upstream release.

 -- Kay Hayen <kay.hayen@gmail.com>  Sun, 09 Jan 2022 13:14:29 +0100

nuitka (0.6.18.6+ds-1) unstable; urgency=medium

  * New upstream hotfix release.

 -- Kay Hayen <kay.hayen@gmail.com>  Wed, 29 Dec 2021 19:42:43 +0100

nuitka (0.6.18.5+ds-1) unstable; urgency=medium

  * New upstream hotfix release.

 -- Kay Hayen <kay.hayen@gmail.com>  Mon, 20 Dec 2021 13:41:00 +0100

nuitka (0.6.18.4+ds-1) unstable; urgency=medium

  * New upstream hotfix release.

 -- Kay Hayen <kay.hayen@gmail.com>  Thu, 16 Dec 2021 08:31:41 +0100

nuitka (0.6.18.3+ds-1) unstable; urgency=medium

  * New upstream hotfix release.

 -- Kay Hayen <kay.hayen@gmail.com>  Fri, 10 Dec 2021 17:49:19 +0100

nuitka (0.6.18.2+ds-1) unstable; urgency=medium

  * New upstream hotfix release.

 -- Kay Hayen <kay.hayen@gmail.com>  Thu, 09 Dec 2021 14:52:56 +0100

nuitka (0.6.18.1+ds-1) unstable; urgency=medium

  * New upstream hotfix release.

 -- Kay Hayen <kay.hayen@gmail.com>  Sat, 04 Dec 2021 18:39:19 +0100

nuitka (0.6.18+ds-1) unstable; urgency=medium

  * New upstream release.

 -- Kay Hayen <kay.hayen@gmail.com>  Thu, 02 Dec 2021 17:33:56 +0100

nuitka (0.6.17.7+ds-1) unstable; urgency=medium

  * New upstream hotfix release.

 -- Kay Hayen <kay.hayen@gmail.com>  Mon, 15 Nov 2021 14:33:27 +0100

nuitka (0.6.17.6+ds-1) unstable; urgency=medium

  * New upstream hotfix release.

 -- Kay Hayen <kay.hayen@gmail.com>  Mon, 08 Nov 2021 14:07:11 +0100

nuitka (0.6.17.5+ds-1) unstable; urgency=medium

  * New upstream hotfix release.

 -- Kay Hayen <kay.hayen@gmail.com>  Thu, 28 Oct 2021 11:52:02 +0200

nuitka (0.6.17.4+ds-1) unstable; urgency=medium

  * New upstream hotfix release.

 -- Kay Hayen <kay.hayen@gmail.com>  Thu, 21 Oct 2021 13:03:34 +0200

nuitka (0.6.17.3+ds-1) unstable; urgency=medium

  * New upstream hotfix release.

 -- Kay Hayen <kay.hayen@gmail.com>  Thu, 14 Oct 2021 10:32:17 +0200

nuitka (0.6.17.2+ds-1) unstable; urgency=medium

  * New upstream hotfix release.

 -- Kay Hayen <kay.hayen@gmail.com>  Tue, 05 Oct 2021 17:21:29 +0200

nuitka (0.6.17.1+ds-1) unstable; urgency=medium

  * New upstream hotfix release.

 -- Kay Hayen <kay.hayen@gmail.com>  Wed, 29 Sep 2021 12:28:39 +0200

nuitka (0.6.17+ds-1) unstable; urgency=medium

  * New upstream release.

 -- Kay Hayen <kay.hayen@gmail.com>  Mon, 27 Sep 2021 13:38:42 +0200

nuitka (0.6.16.5+ds-1) experimental; urgency=medium

  * New upstream hotfix release.

 -- Kay Hayen <kay.hayen@gmail.com>  Mon, 06 Sep 2021 10:46:40 +0200

nuitka (0.6.16.4+ds-1) experimental; urgency=medium

  * New upstream hotfix release.

 -- Kay Hayen <kay.hayen@gmail.com>  Wed, 25 Aug 2021 11:51:44 +0200

nuitka (0.6.16.3+ds-1) experimental; urgency=medium

  * New upstream hotfix release.

 -- Kay Hayen <kay.hayen@gmail.com>  Sat, 07 Aug 2021 18:14:58 +0200

nuitka (0.6.16.2+ds-1) experimental; urgency=medium

  * New upstream hotfix release.

 -- Kay Hayen <kay.hayen@gmail.com>  Fri, 02 Jul 2021 10:40:08 +0200

nuitka (0.6.16.1+ds-1) experimental; urgency=medium

  * New upstream hotfix release.

 -- Kay Hayen <kay.hayen@gmail.com>  Fri, 25 Jun 2021 16:45:43 +0200

nuitka (0.6.16+ds-1) experimental; urgency=medium

  * New upstream release.

 -- Kay Hayen <kay.hayen@gmail.com>  Thu, 24 Jun 2021 11:52:37 +0200

nuitka (0.6.15.3+ds-1) experimental; urgency=medium

  * New upstream hotfix release.

 -- Kay Hayen <kay.hayen@gmail.com>  Sun, 06 Jun 2021 12:18:06 +0200

nuitka (0.6.15.2+ds-1) experimental; urgency=medium

  * New upstream hotfix release.

 -- Kay Hayen <kay.hayen@gmail.com>  Thu, 03 Jun 2021 11:41:07 +0200

nuitka (0.6.15.1+ds-1) experimental; urgency=medium

  * New upstream hotfix release.

 -- Kay Hayen <kay.hayen@gmail.com>  Mon, 31 May 2021 17:12:04 +0200

nuitka (0.6.15+ds-1) experimental; urgency=medium

  * New upstream release.

 -- Kay Hayen <kay.hayen@gmail.com>  Mon, 24 May 2021 12:26:59 +0200

nuitka (0.6.14.7+ds-1) unstable; urgency=medium

  * New upstream hotfix release.

 -- Kay Hayen <kay.hayen@gmail.com>  Mon, 10 May 2021 16:25:14 +0200

nuitka (0.6.14.6+ds-1) unstable; urgency=medium

  * New upstream hotfix release.

 -- Kay Hayen <kay.hayen@gmail.com>  Mon, 03 May 2021 07:57:04 +0200

nuitka (0.6.14.5+ds-1) experimental; urgency=medium

  * New upstream hotfix release.

 -- Kay Hayen <kay.hayen@gmail.com>  Thu, 22 Apr 2021 08:51:05 +0200

nuitka (0.6.14.4+ds-1) unstable; urgency=medium

  * New upstream hotfix release.

 -- Kay Hayen <kay.hayen@gmail.com>  Sun, 18 Apr 2021 16:13:42 +0200

nuitka (0.6.14.3+ds-1) unstable; urgency=medium

  * New upstream hotfix release.

 -- Kay Hayen <kay.hayen@gmail.com>  Sun, 18 Apr 2021 10:29:07 +0200

nuitka (0.6.14.2+ds-1) unstable; urgency=medium

  * New upstream hotfix release.

 -- Kay Hayen <kay.hayen@gmail.com>  Sat, 17 Apr 2021 11:03:23 +0200

nuitka (0.6.14.1+ds-1) unstable; urgency=medium

  * New upstream hotfix release.

 -- Kay Hayen <kay.hayen@gmail.com>  Fri, 16 Apr 2021 07:49:30 +0200

nuitka (0.6.14+ds-1) unstable; urgency=medium

  * New upstream release.

 -- Kay Hayen <kay.hayen@gmail.com>  Thu, 15 Apr 2021 11:09:55 +0200

nuitka (0.6.13.3+ds-1) unstable; urgency=medium

  * New upstream hotfix release.

 -- Kay Hayen <kay.hayen@gmail.com>  Sun, 04 Apr 2021 11:11:56 +0200

nuitka (0.6.13.2+ds-1) unstable; urgency=medium

  * New upstream hotfix release.

 -- Kay Hayen <kay.hayen@gmail.com>  Sat, 27 Mar 2021 19:44:51 +0100

nuitka (0.6.13.1+ds-1) unstable; urgency=medium

  * New upstream hotfix release.

 -- Kay Hayen <kay.hayen@gmail.com>  Fri, 26 Mar 2021 14:28:02 +0100

nuitka (0.6.13+ds-1) unstable; urgency=medium

  * New upstream release.

 -- Kay Hayen <kay.hayen@gmail.com>  Wed, 17 Mar 2021 08:58:23 +0100

nuitka (0.6.12.4+ds-1) unstable; urgency=medium

  * New upstream hotfix release.

 -- Kay Hayen <kay.hayen@gmail.com>  Thu, 11 Mar 2021 12:16:01 +0100

nuitka (0.6.12.3+ds-1) unstable; urgency=medium

  * New upstream hotfix release.

 -- Kay Hayen <kay.hayen@gmail.com>  Sun, 21 Feb 2021 06:04:51 +0100

nuitka (0.6.12.2+ds-1) unstable; urgency=medium

  * New upstream hotfix release.

 -- Kay Hayen <kay.hayen@gmail.com>  Sun, 14 Feb 2021 14:25:06 +0100

nuitka (0.6.12.1+ds-1) unstable; urgency=medium

  * New upstream hotfix release.

 -- Kay Hayen <kay.hayen@gmail.com>  Wed, 10 Feb 2021 00:23:11 +0100

nuitka (0.6.12+ds-1) unstable; urgency=medium

  * New upstream release.

 -- Kay Hayen <kay.hayen@gmail.com>  Tue, 09 Feb 2021 11:08:35 +0100

nuitka (0.6.11.6+ds-1) unstable; urgency=medium

  * New upstream hotfix release.

 -- Kay Hayen <kay.hayen@gmail.com>  Sun, 07 Feb 2021 19:59:48 +0100

nuitka (0.6.11.5+ds-1) unstable; urgency=medium

  * New upstream hotfix release.

 -- Kay Hayen <kay.hayen@gmail.com>  Mon, 01 Feb 2021 12:17:21 +0100

nuitka (0.6.11.4+ds-1) unstable; urgency=medium

  * New upstream hotfix release.

 -- Kay Hayen <kay.hayen@gmail.com>  Wed, 27 Jan 2021 17:09:48 +0100

nuitka (0.6.11.3+ds-1) unstable; urgency=medium

  * New upstream hotfix release.

 -- Kay Hayen <kay.hayen@gmail.com>  Tue, 26 Jan 2021 11:16:07 +0100

nuitka (0.6.11.2+ds-1) unstable; urgency=medium

  * New upstream hotfix release.

 -- Kay Hayen <kay.hayen@gmail.com>  Mon, 25 Jan 2021 20:14:39 +0100

nuitka (0.6.11.1+ds-1) unstable; urgency=medium

  * New upstream hotfix release.

 -- Kay Hayen <kay.hayen@gmail.com>  Sun, 24 Jan 2021 17:55:22 +0100

nuitka (0.6.11+ds-1) unstable; urgency=medium

  * New upstream release.

 -- Kay Hayen <kay.hayen@gmail.com>  Sat, 23 Jan 2021 10:01:54 +0100

nuitka (0.6.10.5+ds-1) unstable; urgency=medium

  * New upstream hotfix release.

 -- Kay Hayen <kay.hayen@gmail.com>  Thu, 07 Jan 2021 11:04:59 +0100

nuitka (0.6.10.4+ds-1) unstable; urgency=medium

  * New upstream hotfix release.

 -- Kay Hayen <kay.hayen@gmail.com>  Tue, 29 Dec 2020 16:17:44 +0100

nuitka (0.6.10.3+ds-1) unstable; urgency=medium

  * New upstream hotfix release.

 -- Kay Hayen <kay.hayen@gmail.com>  Thu, 24 Dec 2020 16:30:17 +0100

nuitka (0.6.10.2+ds-1) unstable; urgency=medium

  * New upstream hotfix release.

 -- Kay Hayen <kay.hayen@gmail.com>  Sun, 20 Dec 2020 10:56:00 +0100

nuitka (0.6.10.1+ds-1) unstable; urgency=medium

  * New upstream hotfix release.

 -- Kay Hayen <kay.hayen@gmail.com>  Sun, 13 Dec 2020 19:47:53 +0100

nuitka (0.6.10+ds-1) unstable; urgency=medium

  * New upstream release.

 -- Kay Hayen <kay.hayen@gmail.com>  Mon, 07 Dec 2020 12:44:03 +0100

nuitka (0.6.9.7+ds-1) unstable; urgency=medium

  * New upstream hotfix release.

 -- Kay Hayen <kay.hayen@gmail.com>  Mon, 16 Nov 2020 11:20:22 +0100

nuitka (0.6.9.6+ds-1) unstable; urgency=medium

  * New upstream hotfix release.

 -- Kay Hayen <kay.hayen@gmail.com>  Wed, 04 Nov 2020 08:32:22 +0100

nuitka (0.6.9.5+ds-1) unstable; urgency=medium

  * New upstream hotfix release.

 -- Kay Hayen <kay.hayen@gmail.com>  Fri, 30 Oct 2020 13:49:19 +0100

nuitka (0.6.9.4+ds-1) unstable; urgency=medium

  * New upstream hotfix release.

 -- Kay Hayen <kay.hayen@gmail.com>  Mon, 19 Oct 2020 10:55:17 +0200

nuitka (0.6.9.3+ds-1) unstable; urgency=medium

  * New upstream hotfix release.

 -- Kay Hayen <kay.hayen@gmail.com>  Mon, 12 Oct 2020 17:17:10 +0200

nuitka (0.6.9.2+ds-1) unstable; urgency=medium

  * New upstream hotfix release.

 -- Kay Hayen <kay.hayen@gmail.com>  Sun, 04 Oct 2020 12:47:36 +0200

nuitka (0.6.9.1+ds-1) unstable; urgency=medium

  * New upstream hotfix release.

 -- Kay Hayen <kay.hayen@gmail.com>  Sat, 19 Sep 2020 14:38:08 +0200

nuitka (0.6.9+ds-1) unstable; urgency=medium

  * New upstream release.

 -- Kay Hayen <kay.hayen@gmail.com>  Mon, 14 Sep 2020 15:40:36 +0200

nuitka (0.6.8.4+ds-1) unstable; urgency=medium

  * New upstream hotfix release.

  * Source only upload. (Closes: #961896)

  * Updated VCS URLs. (Closes: #961895)

 -- Kay Hayen <kay.hayen@gmail.com>  Sat, 06 Jun 2020 09:58:32 +0200

nuitka (0.6.8.3+ds-1) unstable; urgency=medium

  * New upstream hotfix release.

 -- Kay Hayen <kay.hayen@gmail.com>  Sat, 23 May 2020 13:56:13 +0200

nuitka (0.6.8.2+ds-1) unstable; urgency=medium

  * New upstream hotfix release.

 -- Kay Hayen <kay.hayen@gmail.com>  Thu, 21 May 2020 15:04:13 +0200

nuitka (0.6.8.1+ds-1) unstable; urgency=medium

  * New upstream hotfix release.

  * Corrected copyright file format to not have emails.

 -- Kay Hayen <kay.hayen@gmail.com>  Fri, 15 May 2020 08:32:39 +0200

nuitka (0.6.8+ds-1) unstable; urgency=medium

  * New upstream release.

  * Changed dependencies to prefer Debian 11 packages.
    (Closes: #937166).

 -- Kay Hayen <kay.hayen@gmail.com>  Mon, 11 May 2020 16:41:34 +0200

nuitka (0.6.7+ds-1) unstable; urgency=medium

  * New upstream release.

  * The rst2pdf dependency is finally fixed
    (Closes: #943645) (Closes: #947573).

  * Enabled package build without Python2 (Closes: #937166)

 -- Kay Hayen <kay.hayen@gmail.com>  Thu, 23 Jan 2020 12:34:10 +0100

nuitka (0.6.6+ds-1) unstable; urgency=medium

  * New upstream release.

 -- Kay Hayen <kay.hayen@gmail.com>  Fri, 27 Dec 2019 08:47:38 +0100

nuitka (0.6.6~rc7+ds-1) unstable; urgency=medium

  * New upstream pre-release.

 -- Kay Hayen <kay.hayen@gmail.com>  Tue, 24 Sep 2019 08:49:41 +0200

nuitka (0.6.5+ds-1) unstable; urgency=medium

  * New upstream release.

 -- Kay Hayen <kay.hayen@gmail.com>  Sat, 27 Jul 2019 12:07:20 +0200

nuitka (0.6.4+ds-1) experimental; urgency=medium

  * New upstream release.

 -- Kay Hayen <kay.hayen@gmail.com>  Fri, 07 Jun 2019 23:30:22 +0200

nuitka (0.6.3.1+ds-1) experimental; urgency=medium

  * New upstream hotfix release.

 -- Kay Hayen <kay.hayen@gmail.com>  Thu, 25 Apr 2019 22:08:36 +0200

nuitka (0.6.3+ds-1) unstable; urgency=medium

  * New upstream release.

 -- Kay Hayen <kay.hayen@gmail.com>  Thu, 04 Apr 2019 06:12:30 +0200

nuitka (0.6.2+ds-1) unstable; urgency=medium

  * New upstream release.

 -- Kay Hayen <kay.hayen@gmail.com>  Sat, 16 Feb 2019 08:48:51 +0100

nuitka (0.6.1.1+ds-1) unstable; urgency=medium

  * New upstream hotfix release.

 -- Kay Hayen <kay.hayen@gmail.com>  Thu, 24 Jan 2019 09:13:53 +0100

nuitka (0.6.1+ds-1) unstable; urgency=medium

  * New upstream release.

  * Depend on python-pil over python-imaging (Closes: #917694).

 -- Kay Hayen <kay.hayen@gmail.com>  Sat, 05 Jan 2019 12:41:57 +0100

nuitka (0.6.0.6+ds-1) unstable; urgency=medium

  * New upstream hotfix release.

 -- Kay Hayen <kay.hayen@gmail.com>  Wed, 31 Oct 2018 09:03:57 +0100

nuitka (0.6.0.5+ds-1) unstable; urgency=medium

  * New upstream hotfix release.

 -- Kay Hayen <kay.hayen@gmail.com>  Thu, 18 Oct 2018 23:11:34 +0200

nuitka (0.6.0.4+ds-1) unstable; urgency=medium

  * New upstream hotfix release.

 -- Kay Hayen <kay.hayen@gmail.com>  Sun, 14 Oct 2018 08:26:48 +0200

nuitka (0.6.0.3+ds-1) unstable; urgency=medium

  * New upstream hotfix release.

 -- Kay Hayen <kay.hayen@gmail.com>  Sat, 06 Oct 2018 10:43:33 +0200

nuitka (0.6.0.2+ds-1) unstable; urgency=medium

  * New upstream hotfix release.

 -- Kay Hayen <kay.hayen@gmail.com>  Wed, 03 Oct 2018 10:41:52 +0200

nuitka (0.6.0.1+ds-1) unstable; urgency=medium

  * New upstream hotfix release.

 -- Kay Hayen <kay.hayen@gmail.com>  Thu, 27 Sep 2018 09:57:05 +0200

nuitka (0.6.0+ds-1) unstable; urgency=medium

  * New upstream release.

 -- Kay Hayen <kay.hayen@gmail.com>  Wed, 26 Sep 2018 07:00:04 +0200

nuitka (0.5.33+ds-1) unstable; urgency=medium

  * New upstream release.

 -- Kay Hayen <kay.hayen@gmail.com>  Thu, 13 Sep 2018 19:01:48 +0200

nuitka (0.5.32.8+ds-1) unstable; urgency=medium

  * New upstream hotfix release.

 -- Kay Hayen <kay.hayen@gmail.com>  Tue, 04 Sep 2018 14:58:47 +0200

nuitka (0.5.32.7+ds-1) unstable; urgency=medium

  * New upstream hotfix release.

 -- Kay Hayen <kay.hayen@gmail.com>  Thu, 23 Aug 2018 22:06:00 +0200

nuitka (0.5.32.6+ds-1) unstable; urgency=medium

  * New upstream hotfix release.

 -- Kay Hayen <kay.hayen@gmail.com>  Thu, 23 Aug 2018 20:05:18 +0200

nuitka (0.5.32.5+ds-1) unstable; urgency=medium

  * New upstream hotfix release.

 -- Kay Hayen <kay.hayen@gmail.com>  Wed, 15 Aug 2018 19:06:01 +0200

nuitka (0.5.32.4+ds-1) unstable; urgency=medium

  * New upstream hotfix release.

 -- Kay Hayen <kay.hayen@gmail.com>  Fri, 10 Aug 2018 12:06:44 +0200

nuitka (0.5.32.3+ds-1) unstable; urgency=medium

  * New upstream hotfix release.

 -- Kay Hayen <kay.hayen@gmail.com>  Sat, 04 Aug 2018 10:40:31 +0200

nuitka (0.5.32.2+ds-1) unstable; urgency=medium

  * New upstream hotfix release.

 -- Kay Hayen <kay.hayen@gmail.com>  Wed, 01 Aug 2018 17:38:43 +0200

nuitka (0.5.32.1+ds-1) unstable; urgency=medium

  * New upstream hotfix release.

 -- Kay Hayen <kay.hayen@gmail.com>  Sat, 28 Jul 2018 20:16:29 +0200

nuitka (0.5.32+ds-1) unstable; urgency=medium

  * New upstream release.

 -- Kay Hayen <kay.hayen@gmail.com>  Sat, 28 Jul 2018 15:07:21 +0200

nuitka (0.5.31+ds-1) unstable; urgency=medium

  * New upstream release.

 -- Kay Hayen <kay.hayen@gmail.com>  Mon, 09 Jul 2018 08:23:02 +0200

nuitka (0.5.30+ds-1) unstable; urgency=medium

  * New upstream release.

 -- Kay Hayen <kay.hayen@gmail.com>  Mon, 30 Apr 2018 09:50:54 +0200

nuitka (0.5.29.5+ds-1) unstable; urgency=medium

  * New upstream hotfix release.

 -- Kay Hayen <kay.hayen@gmail.com>  Wed, 25 Apr 2018 09:33:55 +0200

nuitka (0.5.29.4+ds-1) unstable; urgency=medium

  * New upstream hotfix release.

 -- Kay Hayen <kay.hayen@gmail.com>  Mon, 09 Apr 2018 20:22:37 +0200

nuitka (0.5.29.3+ds-1) unstable; urgency=medium

  * New upstream hotfix release.

 -- Kay Hayen <kay.hayen@gmail.com>  Sat, 31 Mar 2018 16:12:25 +0200

nuitka (0.5.29.2+ds-1) unstable; urgency=medium

  * New upstream hotfix release.

 -- Kay Hayen <kay.hayen@gmail.com>  Thu, 29 Mar 2018 10:19:24 +0200

nuitka (0.5.29.1+ds-1) unstable; urgency=medium

  * New upstream hotfix release.

 -- Kay Hayen <kay.hayen@gmail.com>  Tue, 27 Mar 2018 18:22:54 +0200

nuitka (0.5.29+ds-1) unstable; urgency=medium

  * New upstream release.

 -- Kay Hayen <kay.hayen@gmail.com>  Mon, 26 Mar 2018 20:13:44 +0200

nuitka (0.5.28.2+ds-1) unstable; urgency=medium

  * New upstream hotfix release.

 -- Kay Hayen <kay.hayen@gmail.com>  Wed, 29 Nov 2017 15:09:28 +0100

nuitka (0.5.28.1+ds-1) unstable; urgency=medium

  * New upstream hotfix release.
  * Also ignore sbuild non-existent directory (Closes: #871125).

 -- Kay Hayen <kay.hayen@gmail.com>  Sun, 22 Oct 2017 10:44:31 +0200

nuitka (0.5.28+ds-1) unstable; urgency=medium

  * New upstream release.

 -- Kay Hayen <kay.hayen@gmail.com>  Tue, 17 Oct 2017 10:03:56 +0200

nuitka (0.5.27+ds-1) unstable; urgency=medium

  * New upstream release.

 -- Kay Hayen <kay.hayen@gmail.com>  Sat, 22 Jul 2017 16:21:37 +0200

nuitka (0.5.26.4+ds-1) unstable; urgency=medium

  * New upstream hotfix release.
  * Recommend actual PyQT package (Closes: #866540).

 -- Kay Hayen <kay.hayen@gmail.com>  Mon, 03 Jul 2017 08:59:37 +0200

nuitka (0.5.26.3+ds-1) unstable; urgency=medium

  * New upstream hotfix release.

 -- Kay Hayen <kay.hayen@gmail.com>  Thu, 22 Jun 2017 08:08:53 +0200

nuitka (0.5.26.2+ds-1) unstable; urgency=medium

  * New upstream hotfix release.

 -- Kay Hayen <kay.hayen@gmail.com>  Sat, 17 Jun 2017 11:37:12 +0200

nuitka (0.5.26.1+ds-1) unstable; urgency=medium

  * New upstream hotfix release.

 -- Kay Hayen <kay.hayen@gmail.com>  Sat, 10 Jun 2017 13:09:51 +0200

nuitka (0.5.26+ds-1) unstable; urgency=medium

  * New upstream release.

 -- Kay Hayen <kay.hayen@gmail.com>  Wed, 07 Jun 2017 08:15:19 +0200

nuitka (0.5.25+ds-1) unstable; urgency=medium

  * New upstream release.

 -- Kay Hayen <kay.hayen@gmail.com>  Tue, 24 Jan 2017 06:13:46 +0100

nuitka (0.5.24.4+ds-1) unstable; urgency=medium

  * New upstream hotfix release.
  * Better detection of acceptable shared library loads from
    system paths for standalone tests (Closes: #844902).

 -- Kay Hayen <kay.hayen@gmail.com>  Sat, 10 Dec 2016 12:25:35 +0100

nuitka (0.5.24.3+ds-1) unstable; urgency=medium

  * New upstream hotfix release.

 -- Kay Hayen <kay.hayen@gmail.com>  Fri, 09 Dec 2016 06:50:55 +0100

nuitka (0.5.24.2+ds-1) unstable; urgency=medium

  * New upstream hotfix release.

 -- Kay Hayen <kay.hayen@gmail.com>  Wed, 30 Nov 2016 09:32:03 +0100

nuitka (0.5.24.1+ds-1) unstable; urgency=medium

  * New upstream hotfix release.

 -- Kay Hayen <kay.hayen@gmail.com>  Wed, 16 Nov 2016 08:16:53 +0100

nuitka (0.5.24+ds-1) unstable; urgency=medium

  * New upstream release.

 -- Kay Hayen <kay.hayen@gmail.com>  Mon, 14 Nov 2016 09:41:31 +0100

nuitka (0.5.23.2+ds-1) unstable; urgency=medium

  * New upstream hotfix release.

 -- Kay Hayen <kay.hayen@gmail.com>  Mon, 07 Nov 2016 07:55:11 +0100

nuitka (0.5.23.1+ds-1) unstable; urgency=medium

  * New upstream hotfix release.
  * Use of C11 compiler instead of C++ compiler, so we drop the
    versioned dependencies. (Closes: #835954)

 -- Kay Hayen <kay.hayen@gmail.com>  Sun, 16 Oct 2016 10:40:59 +0200

nuitka (0.5.23+ds-1) unstable; urgency=medium

  * New upstream release.

 -- Kay Hayen <kay.hayen@gmail.com>  Sun, 02 Oct 2016 18:14:41 +0200

nuitka (0.5.22+ds-1) unstable; urgency=medium

  * New upstream release.

 -- Kay Hayen <kay.hayen@gmail.com>  Tue, 16 Aug 2016 11:22:16 +0200

nuitka (0.5.21.3+ds-1) unstable; urgency=medium

  * New upstream hotfix release.

 -- Kay Hayen <kay.hayen@gmail.com>  Thu, 26 May 2016 14:51:39 +0200

nuitka (0.5.21.2+ds-1) unstable; urgency=medium

  * New upstream hotfix release.

 -- Kay Hayen <kay.hayen@gmail.com>  Sat, 14 May 2016 14:43:28 +0200

nuitka (0.5.21.1+ds-1) unstable; urgency=medium

  * New upstream hotfix release.

  * Depends on g++-5 now.

 -- Kay Hayen <kay.hayen@gmail.com>  Sat, 30 Apr 2016 07:59:57 +0200

nuitka (0.5.21+ds-1) unstable; urgency=medium

  * New upstream release.

 -- Kay Hayen <kay.hayen@gmail.com>  Sun, 24 Apr 2016 14:06:29 +0200

nuitka (0.5.20+ds-1) unstable; urgency=medium

  * New upstream release.

 -- Kay Hayen <kay.hayen@gmail.com>  Sun, 20 Mar 2016 08:11:16 +0100

nuitka (0.5.19.1+ds-1) unstable; urgency=medium

  * New upstream hotfix release.

 -- Kay Hayen <kay.hayen@gmail.com>  Tue, 15 Mar 2016 09:11:57 +0100

nuitka (0.5.19+ds-1) unstable; urgency=medium

  * New upstream release.

 -- Kay Hayen <kay.hayen@gmail.com>  Mon, 01 Feb 2016 07:53:08 +0100

nuitka (0.5.18.1+ds-1) unstable; urgency=medium

  * New upstream hotfix release.

 -- Kay Hayen <kay.hayen@gmail.com>  Sun, 24 Jan 2016 07:52:03 +0100

nuitka (0.5.18+ds-1) unstable; urgency=medium

  * New upstream release.

 -- Kay Hayen <kay.hayen@gmail.com>  Fri, 15 Jan 2016 07:48:41 +0100

nuitka (0.5.17.1+ds-1) unstable; urgency=medium

  * New upstream hotfix release.

 -- Kay Hayen <kay.hayen@gmail.com>  Thu, 14 Jan 2016 23:21:51 +0100

nuitka (0.5.17+ds-1) unstable; urgency=medium

  * New upstream release.

 -- Kay Hayen <kay.hayen@gmail.com>  Sun, 27 Dec 2015 15:18:39 +0100

nuitka (0.5.16.1+ds-1) unstable; urgency=medium

  * New upstream hotfix release.

 -- Kay Hayen <kay.hayen@gmail.com>  Thu, 03 Dec 2015 07:04:12 +0100

nuitka (0.5.16+ds-1) unstable; urgency=medium

  * New upstream release.

 -- Kay Hayen <kay.hayen@gmail.com>  Mon, 09 Nov 2015 18:30:07 +0100

nuitka (0.5.15+ds-1) unstable; urgency=medium

  * New upstream release.

 -- Kay Hayen <kay.hayen@gmail.com>  Mon, 12 Oct 2015 08:57:03 +0200

nuitka (0.5.14.3+ds-1) unstable; urgency=medium

  * New upstream hotfix release.

 -- Kay Hayen <kay.hayen@gmail.com>  Sun, 13 Sep 2015 12:26:59 +0200

nuitka (0.5.14.2+ds-1) unstable; urgency=medium

  * New upstream hotfix release.

 -- Kay Hayen <kay.hayen@gmail.com>  Mon, 07 Sep 2015 00:30:11 +0200

nuitka (0.5.14.1+ds-1) UNRELEASED; urgency=medium

  * New upstream hotfix release.

 -- Kay Hayen <kay.hayen@gmail.com>  Sun, 06 Sep 2015 22:37:22 +0200

nuitka (0.5.14+ds-1) unstable; urgency=medium

  * New upstream release.

 -- Kay Hayen <kay.hayen@gmail.com>  Thu, 27 Aug 2015 06:24:11 +0200

nuitka (0.5.13.8+ds-1) UNRELEASED; urgency=medium

  * New upstream hotfix release.

 -- Kay Hayen <kay.hayen@gmail.com>  Thu, 20 Aug 2015 11:55:53 +0200

nuitka (0.5.13.7+ds-1) UNRELEASED; urgency=medium

  * New upstream hotfix release.

 -- Kay Hayen <kay.hayen@gmail.com>  Tue, 18 Aug 2015 21:55:08 +0200

nuitka (0.5.13.6+ds-1) UNRELEASED; urgency=medium

  * New upstream hotfix release.

 -- Kay Hayen <kay.hayen@gmail.com>  Sun, 16 Aug 2015 14:38:46 +0200

nuitka (0.5.13.5+ds-1) UNRELEASED; urgency=medium

  * New upstream hotfix release.

 -- Kay Hayen <kay.hayen@gmail.com>  Sun, 16 Aug 2015 13:42:02 +0200

nuitka (0.5.13.4+ds-1) UNRELEASED; urgency=medium

  * New upstream hotfix release.

 -- Kay Hayen <kay.hayen@gmail.com>  Fri, 31 Jul 2015 17:24:40 +0200

nuitka (0.5.13.3+ds-1) UNRELEASED; urgency=medium

  * New upstream hotfix release.

 -- Kay Hayen <kay.hayen@gmail.com>  Wed, 29 Jul 2015 10:54:05 +0200

nuitka (0.5.13.2+ds-1) UNRELEASED; urgency=medium

  * New upstream hotfix release.

 -- Kay Hayen <kay.hayen@gmail.com>  Tue, 16 Jun 2015 10:29:12 +0200

nuitka (0.5.13.1+ds-1) UNRELEASED; urgency=medium

  * New upstream hotfix release.

 -- Kay Hayen <kay.hayen@gmail.com>  Mon, 04 May 2015 09:27:19 +0200

nuitka (0.5.13+ds-1) unstable; urgency=medium

  * New upstream release.

 -- Kay Hayen <kay.hayen@gmail.com>  Fri, 01 May 2015 10:44:27 +0200

nuitka (0.5.12.2+ds-1) UNRELEASED; urgency=medium

  * New upstream hotfix release.

 -- Kay Hayen <kay.hayen@gmail.com>  Sun, 26 Apr 2015 08:51:37 +0200

nuitka (0.5.12.1+ds-1) UNRELEASED; urgency=medium

  * New upstream hotfix release.

 -- Kay Hayen <kay.hayen@gmail.com>  Sat, 18 Apr 2015 09:35:06 +0200

nuitka (0.5.12+ds-1) experimental; urgency=medium

  * New upstream release.

 -- Kay Hayen <kay.hayen@gmail.com>  Mon, 06 Apr 2015 17:20:44 +0200

nuitka (0.5.11.2+ds-1) experimental; urgency=medium

  * New upstream hotfix release.

 -- Kay Hayen <kay.hayen@gmail.com>  Thu, 26 Mar 2015 20:09:06 +0100

nuitka (0.5.11.1+ds-1) experimental; urgency=medium

  * New upstream hotfix release.

 -- Kay Hayen <kay.hayen@gmail.com>  Mon, 23 Mar 2015 10:34:17 +0100

nuitka (0.5.11+ds-1) experimental; urgency=medium

  * New upstream release.

 -- Kay Hayen <kay.hayen@gmail.com>  Wed, 18 Mar 2015 08:38:39 +0100

nuitka (0.5.10.2+ds-1) experimental; urgency=medium

  * New upstream hotfix release.

 -- Kay Hayen <kay.hayen@gmail.com>  Tue, 10 Mar 2015 07:46:24 +0100

nuitka (0.5.10.1+ds-1) experimental; urgency=medium

  * New upstream hotfix release.

 -- Kay Hayen <kay.hayen@gmail.com>  Sun, 08 Mar 2015 11:56:55 +0100

nuitka (0.5.10+ds-1) experimental; urgency=medium

  * New upstream release.

 -- Kay Hayen <kay.hayen@gmail.com>  Thu, 05 Mar 2015 07:43:43 +0100

nuitka (0.5.9+ds-1) experimental; urgency=medium

  * New upstream release.

 -- Kay Hayen <kay.hayen@gmail.com>  Thu, 29 Jan 2015 08:18:06 +0100

nuitka (0.5.8+ds-1) experimental; urgency=medium

  * New upstream release.

 -- Kay Hayen <kay.hayen@gmail.com>  Thu, 15 Jan 2015 04:11:03 +0100

nuitka (0.5.7.1+ds-1) experimental; urgency=medium

  * New upstream hotfix release.

 -- Kay Hayen <kay.hayen@gmail.com>  Fri, 09 Jan 2015 13:52:15 +0100

nuitka (0.5.7+ds-1) UNRELEASED; urgency=medium

  * New upstream release.

 -- Kay Hayen <kay.hayen@gmail.com>  Thu, 01 Jan 2015 10:52:03 +0100

nuitka (0.5.6.1+ds-1) UNRELEASED; urgency=medium

  * New upstream hotfix release.

 -- Kay Hayen <kay.hayen@gmail.com>  Sun, 21 Dec 2014 08:32:58 +0100

nuitka (0.5.6+ds-1) UNRELEASED; urgency=medium

  * New upstream release.
  * Added support for hardening-wrapper to be installed.

 -- Kay Hayen <kay.hayen@gmail.com>  Fri, 19 Dec 2014 08:39:17 +0100

nuitka (0.5.5.3+ds-1) unstable; urgency=medium

  * New upstream hotfix release.
  * Added support for armhf architecture.

 -- Kay Hayen <kay.hayen@gmail.com>  Fri, 24 Oct 2014 17:33:59 +0200

nuitka (0.5.5.2+ds-1) unstable; urgency=medium

  * New upstream hotfix release.
  * Bump to Standards Version 3.9.6, no changes needed.

 -- Kay Hayen <kay.hayen@gmail.com>  Fri, 17 Oct 2014 07:56:05 +0200

nuitka (0.5.5+ds-1) unstable; urgency=medium

  * New upstream release.

 -- Kay Hayen <kay.hayen@gmail.com>  Sun, 05 Oct 2014 19:28:20 +0200

nuitka (0.5.4.3+ds-1) unstable; urgency=medium

  * New upstream hotfix release.

 -- Kay Hayen <kay.hayen@gmail.com>  Thu, 21 Aug 2014 09:41:37 +0200

nuitka (0.5.3.5+ds-1) unstable; urgency=medium

  * New upstream hotfix release.

 -- Kay Hayen <kay.hayen@gmail.com>  Fri, 18 Jul 2014 07:28:17 +0200

nuitka (0.5.3.3+ds-1) unstable; urgency=medium

  * New upstream release.
  * Original version didn't build for all versions due to error message
    changes, this release adapts to.

 -- Kay Hayen <kay.hayen@gmail.com>  Sat, 12 Jul 2014 20:50:01 +0200

nuitka (0.5.2+ds-1) unstable; urgency=medium

  * New upstream release.
  * Permit building using cowbuilder, eatmydata (Closes: #749518)
  * Do not require gcc in build-depends
    (Closes: #747984) (Closes: #748005) (Closes: #751325)

 -- Kay Hayen <kay.hayen@gmail.com>  Mon, 23 Jun 2014 08:17:57 +0200

nuitka (0.5.1.1+ds-1) unstable; urgency=medium

  * New upstream hotfix release.

 -- Kay Hayen <kay.hayen@gmail.com>  Thu, 06 Mar 2014 10:44:28 +0100

nuitka (0.5.1+ds-1) unstable; urgency=medium

  * New upstream release.

 -- Kay Hayen <kay.hayen@gmail.com>  Thu, 06 Mar 2014 09:33:51 +0100

nuitka (0.5.0.1+ds-1) unstable; urgency=medium

  * New upstream hotfix release.

 -- Kay Hayen <kay.hayen@gmail.com>  Mon, 13 Jan 2014 23:37:37 +0100

nuitka (0.5.0+ds-1) unstable; urgency=medium

  * New upstream release.
  * Added missing build dependency to process PNG images.

 -- Kay Hayen <kay.hayen@gmail.com>  Fri, 03 Jan 2014 19:18:18 +0100

nuitka (0.4.7.1+ds-1) unstable; urgency=low

  * New upstream hotfix release.

 -- Kay Hayen <kay.hayen@gmail.com>  Tue, 03 Dec 2013 08:44:31 +0100

nuitka (0.4.7+ds-1) UNRELEASED; urgency=low

  * New upstream release.
  * Handle unknown encoding error message change of CPython 2.7.6
    that was backported to CPython 2.7.5+ as well.
    (Closes: #730956)

 -- Kay Hayen <kay.hayen@gmail.com>  Mon, 02 Dec 2013 09:15:12 +0100

nuitka (0.4.6.2+ds-1) unstable; urgency=low

  * New upstream hotfix release.

 -- Kay Hayen <kayhayen@gmx.de>  Fri, 01 Nov 2013 19:07:42 +0100

nuitka (0.4.6+ds-1) unstable; urgency=low

  * New upstream release.

 -- Kay Hayen <kayhayen@gmx.de>  Sun, 27 Oct 2013 21:29:26 +0100

nuitka (0.4.5.1+ds-1) unstable; urgency=low

  * New upstream hotfix release.
  * Corrects upstream Issue#106.

 -- Kay Hayen <kayhayen@gmx.de>  Wed, 25 Sep 2013 14:29:55 +0200

nuitka (0.4.5+ds-1) unstable; urgency=low

  * New upstream release.

 -- Kay Hayen <kayhayen@gmx.de>  Sun, 18 Aug 2013 09:06:29 +0200

nuitka (0.4.4.2+ds-1) unstable; urgency=low

  * New upstream hotfix release.
  * Corrects upstream Issue#98.
  * Corrects upstream Issue#100.
  * Corrects upstream Issue#101.
  * Corrects upstream Issue#102.

 -- Kay Hayen <kayhayen@gmx.de>  Sat, 20 Jul 2013 09:08:29 +0200

nuitka (0.4.4.1+ds-1) unstable; urgency=low

  * New upstream hotfix release.
  * Corrects upstream Issue#95.
  * Corrects upstream Issue#96.

 -- Kay Hayen <kayhayen@gmx.de>  Sat, 13 Jul 2013 11:56:21 +0200

nuitka (0.4.4+ds-1) unstable; urgency=low

  * New upstream release.
  * Upstream now supports Python3.3 and threads.
  * Bump to Standards Version 3.9.4, no changes needed.
  * Fix support for modules and Python3 was broken (Closes: #711459)
  * Fix encoding error changes  Python 2.7.5 (Closes: #713531)

 -- Kay Hayen <kayhayen@gmx.de>  Tue, 25 Jun 2013 10:46:40 +0200

nuitka (0.4.3+ds-1) unstable; urgency=low

  * New upstream release.

 -- Kay Hayen <kayhayen@gmx.de>  Sat, 18 May 2013 10:16:25 +0200

nuitka (0.4.2+ds-1) unstable; urgency=low

  * New upstream release.

 -- Kay Hayen <kayhayen@gmx.de>  Fri, 29 Mar 2013 11:05:08 +0100

nuitka (0.4.1+ds-1) unstable; urgency=low

  * New upstream release.

 -- Kay Hayen <kayhayen@gmx.de>  Tue, 05 Mar 2013 08:15:41 +0100

nuitka (0.4.0+ds-1) UNRELEASED; urgency=low

  * New upstream release.
  * Changes so the Debian package can be backported to Squeeze as well.

 -- Kay Hayen <kayhayen@gmx.de>  Sat, 09 Feb 2013 10:08:15 +0100

nuitka (0.3.25+ds-1) unstable; urgency=low

  * New upstream release.
  * Register the User Manual with "doc-base".

 -- Kay Hayen <kayhayen@gmx.de>  Sun, 11 Nov 2012 13:57:32 +0100

nuitka (0.3.24.1+ds-1) unstable; urgency=low

  * New upstream hotfix release.
  * Corrects upstream Issue#46.

 -- Kay Hayen <kayhayen@gmx.de>  Sat, 08 Sep 2012 22:30:11 +0000

nuitka (0.3.24+ds-1) unstable; urgency=low

  * New upstream release.
  * Detect the absence of "g++" and gracefully fallback to the
    compiler depended on. (Closes: #682146)
  * Changed usage of "temp" files in developer scripts to be
    secure. (Closes: #682145)
  * Added support for "DEB_BUILD_OPTIONS=nocheck" to skip the
    test runs. (Closes: #683090)

 -- Kay Hayen <kayhayen@gmx.de>  Sat, 18 Aug 2012 21:19:17 +0200

nuitka (0.3.23.1+ds-1) unstable; urgency=low

  * New upstream hotfix release.
  * Corrects upstream Issue#40, Issue#41, and Issue#42.

 -- Kay Hayen <kayhayen@gmx.de>  Mon, 16 Jul 2012 07:25:41 +0200

nuitka (0.3.23+ds-1) unstable; urgency=low

  * New upstream release.
  * License for Nuitka is now Apache License 2.0, no more GPLv3.
  * Corrects upstream Issue#37 and Issue#38.

 -- Kay Hayen <kayhayen@gmx.de>  Sun, 01 Jul 2012 00:00:57 +0200

nuitka (0.3.22.1+ds-1) unstable; urgency=low

  * New upstream hotfix release.
  * Corrected copyright file syntax error found by new lintian
    version.
  * Corrects upstream Issue#19.

 -- Kay Hayen <kayhayen@gmx.de>  Sat, 16 Jun 2012 08:58:30 +0200

nuitka (0.3.22+ds-1) unstable; urgency=low

  * New upstream release.

 -- Kay Hayen <kayhayen@gmx.de>  Sun, 13 May 2012 12:51:16 +0200

nuitka (0.3.21+ds-1) unstable; urgency=low

  * New upstream release.

 -- Kay Hayen <kayhayen@gmx.de>  Thu, 12 Apr 2012 20:24:01 +0200

nuitka (0.3.20.2+ds-1) unstable; urgency=low

  * New upstream hotfix release.
  * Corrects upstream Issue#35.
  * Bump to Standards Version 3.9.3, no changes needed.
  * In the alternative build dependencies, designed to make the
    Python3 build dependency optional, put option that is going
    to work on "unstable" first. (Closes: #665021)

 -- Kay Hayen <kayhayen@gmx.de>  Tue, 03 Apr 2012 22:31:36 +0200

nuitka (0.3.20.1+ds-1) unstable; urgency=low

  * New upstream hotfix release.
  * Corrects upstream Issue#34.

 -- Kay Hayen <kayhayen@gmx.de>  Sat, 03 Mar 2012 10:18:30 +0100

nuitka (0.3.20+ds-1) unstable; urgency=low

  * New upstream release.
  * Added upstream "Changelog.rst" as "changelog"

 -- Kay Hayen <kayhayen@gmx.de>  Mon, 27 Feb 2012 09:32:10 +0100

nuitka (0.3.19.2+ds-1) unstable; urgency=low

  * New upstream hotfix release.
  * Corrects upstream Issue#32.

 -- Kay Hayen <kayhayen@gmx.de>  Sun, 12 Feb 2012 20:33:30 +0100

nuitka (0.3.19.1+ds-1) unstable; urgency=low

  * New upstream hotfix release.
  * Corrects upstream Issue#30 and Issue#31.

 -- Kay Hayen <kayhayen@gmx.de>  Sat, 28 Jan 2012 07:27:38 +0100

nuitka (0.3.19+ds-1) unstable; urgency=low

  * New upstream release.
  * Improvements to option groups layout in manpages, and broken
    whitespace for "--recurse-to" option. (Closes: #655910)
  * Documented new option "--recurse-directory" in man page with
    example.
  * Made the "debian/watch" file ignore upstream pre-releases,
    these shall not be considered for this package.
  * Aligned depended version with build depended versions.
  * Depend on "python-dev" as well, needed to compile against
    "libpython".
  * Build depend on "python-dev-all" and "python-dbg-all" to
    execute tests with both all supported Python versions.
  * Build depend on "python3.2-dev-all" and "python3-dbg-all"
    to execute tests with Python3 as well. It is currently not
    supported by upstream, this is only preparatory.
  * Added suggestion of "ccache", can speed up the compilation
    process.

 -- Kay Hayen <kayhayen@gmx.de>  Tue, 17 Jan 2012 10:29:45 +0100

nuitka (0.3.18+ds-1) unstable; urgency=low

  * New upstream release.
  * Lowered dependencies so that a backport to Ubuntu Natty and
    higher is now feasible. A "scons >=2.0.0" is good enough,
    and so is "g++-4.5" as well.
  * Don't require the PDF generation to be successful on older
    Ubuntu versions as it crashes due to old "rst2pdf" bugs.

 -- Kay Hayen <kayhayen@gmx.de>  Thu, 12 Jan 2012 19:55:43 +0100

nuitka (0.3.18~pre2+ds-1) unstable; urgency=low

  * New upstream pre-release.
  * First upload to unstable, many thanks to my reviewer and
    sponsor Yaroslav Halchenko <debian@onerussian.com>
  * New maintainer (Closes: #648489)
  * Added Developer Manual to the generated PDF documentation.
  * Added python-dbg to Build-Depends to also execute reference
    count tests.
  * Changed copyright file to reference Apache license via its
    standard Debian location as well.

 -- Kay Hayen <kayhayen@gmx.de>  Tue, 10 Jan 2012 22:21:56 +0100

nuitka (0.3.17+ds-1) UNRELEASED; urgency=low

  * New upstream release.
  * Updated man page to use new "--recurse-*" options in examples
    over removed "--deep*" options.
  * Completed copyright file according to "licensecheck" findings
    and updated files accordingly. Put the included tests owned
    by upstream into public domain.
  * Use a "+ds" file as orig source with inline copy of Scons
    already removed instead of doing it as a patch.
  * Also removed the benchmark tests from "+ds" file, not useful
    to be provided with Nuitka.
  * Added syntax tests, these were omitted by mistake previously.
  * Run the test suite at package build time, it checks the basic
    tests, syntax error tests, program tests, and the compile
    itself test.
  * Added run time dependencies also as build time dependencies
    to be able to execute the tests.
  * Corrected handling of upstream pre-release names in the watch
    file.
  * Changed contributor notice to only require "Apache License 2.0"
    for the new parts.
  * Put Debian packaging and owned tests under "Apache License 2.0"
    as well.

 -- Kay Hayen <kayhayen@gmx.de>  Mon, 09 Jan 2012 09:02:19 +0100

nuitka (0.3.16-1) UNRELEASED; urgency=low

  * New upstream release.
  * Updated debian/copyright URI to match the latest one.
  * Updated debian/copyright to DEP5 changes.
  * Added Nuitka homepage to debian/control.
  * Added watch file, so uscan works.
  * Added git pointers to git repository and gitweb to the
    package control file.
  * Corrected examples section in man page to correctly escape "-".
  * Added meaningful "what is" to manpages.
  * Bump to Standards Version 3.9.2, no changes needed.
  * Added extended description to address lintian warning.

 -- Kay Hayen <kayhayen@gmx.de>  Sun, 18 Dec 2011 13:01:10 +0100

nuitka (0.3.15-1) UNRELEASED; urgency=low

  * New upstream release.
  * Renamed "/usr/bin/Python" to "/usr/bin/nuitka-python".
  * Added man pages for "nuitka" and "nuitka-python", the first
    with an examples section that shows the most important uses
    of the "nuitka" binary.
  * Removed foreign code for Windows generators, removed from
    debian/copyright.
  * Lowered dependency for Scons to what Ubuntu Oneiric has and
    what we have as an inline copy, (scons >=2.0.1) should be
    sufficient.
  * Recommend python-lxml, as it's used by Nuitka to dump XML
    representation.
  * Recommend python-qt4, as it may be used to display the node
    tree in a window.
  * Removed inline copy of Scons from the binary package.
  * Added patch to remove the setting nuitka package in sys.path,
    not needed in Debian.

 -- Kay Hayen <kayhayen@gmx.de>  Thu, 01 Dec 2011 22:43:33 +0100

nuitka (0.3.15pre2-1) UNRELEASED; urgency=low

  * Initial Debian package.

 -- Kay Hayen <kayhayen@gmx.de>  Fri, 11 Nov 2011 20:58:55 +0100<|MERGE_RESOLUTION|>--- conflicted
+++ resolved
@@ -1,16 +1,14 @@
-<<<<<<< HEAD
 nuitka (2.1~rc6+ds-1) unstable; urgency=medium
 
   * New upstream pre-release.
 
  -- Kay Hayen <kay.hayen@gmail.com>  Tue, 27 Feb 2024 17:26:59 +0100
-=======
+
 nuitka (2.0.6+ds-1) unstable; urgency=medium
 
   * New upstream hotfix release.
 
  -- Kay Hayen <kay.hayen@gmail.com>  Fri, 01 Mar 2024 13:27:15 +0100
->>>>>>> b62a2cbc
 
 nuitka (2.0.5+ds-1) unstable; urgency=medium
 
