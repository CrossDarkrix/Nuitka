<<<<<<< HEAD
nuitka (0.9~rc1+ds-1) unstable; urgency=medium

  * New upstream pre-release.

 -- Kay Hayen <kay.hayen@gmail.com>  Thu, 19 May 2022 14:25:31 +0200
=======
nuitka (0.8.1+ds-1) unstable; urgency=medium

  * New upstream hotfix release.

  * Python 3.10 is now compatible again. (Closes: #1006051)

 -- Kay Hayen <kay.hayen@gmail.com>  Mon, 23 May 2022 08:31:51 +0200
>>>>>>> 3dd3c27d

nuitka (0.8+ds-1) unstable; urgency=medium

  * New upstream release.

 -- Kay Hayen <kay.hayen@gmail.com>  Thu, 19 May 2022 14:24:06 +0200

nuitka (0.7.7+ds-1) unstable; urgency=medium

  * New upstream hotfix release.

 -- Kay Hayen <kay.hayen@gmail.com>  Fri, 01 Apr 2022 12:01:36 +0200

nuitka (0.7.6+ds-1) unstable; urgency=medium

  * New upstream hotfix release.

 -- Kay Hayen <kay.hayen@gmail.com>  Sat, 19 Mar 2022 13:44:59 +0100

nuitka (0.7.5+ds-1) unstable; urgency=medium

  * New upstream hotfix release.

 -- Kay Hayen <kay.hayen@gmail.com>  Mon, 14 Mar 2022 18:55:11 +0100

nuitka (0.7.4+ds-1) unstable; urgency=medium

  * New upstream hotfix release.

 -- Kay Hayen <kay.hayen@gmail.com>  Sat, 12 Mar 2022 13:50:50 +0100

nuitka (0.7.3+ds-1) unstable; urgency=medium

  * New upstream hotfix release.

 -- Kay Hayen <kay.hayen@gmail.com>  Sun, 27 Feb 2022 13:58:34 +0100

nuitka (0.7.2+ds-1) unstable; urgency=medium

  * New upstream hotfix release.

 -- Kay Hayen <kay.hayen@gmail.com>  Sat, 26 Feb 2022 16:54:03 +0100

nuitka (0.7.1+ds-1) unstable; urgency=medium

  * New upstream hotfix release.

 -- Kay Hayen <kay.hayen@gmail.com>  Thu, 24 Feb 2022 13:22:40 +0100

nuitka (0.7+ds-1) unstable; urgency=medium

  * New upstream release.

 -- Kay Hayen <kay.hayen@gmail.com>  Sun, 20 Feb 2022 09:09:50 +0100

nuitka (0.6.19.7+ds-1) unstable; urgency=medium

  * New upstream hotfix release.

 -- Kay Hayen <kay.hayen@gmail.com>  Fri, 11 Feb 2022 14:37:34 +0100

nuitka (0.6.19.6+ds-1) unstable; urgency=medium

  * New upstream hotfix release.

 -- Kay Hayen <kay.hayen@gmail.com>  Thu, 03 Feb 2022 10:30:39 +0100

nuitka (0.6.19.5+ds-1) unstable; urgency=medium

  * New upstream hotfix release.

 -- Kay Hayen <kay.hayen@gmail.com>  Tue, 01 Feb 2022 18:53:20 +0100

nuitka (0.6.19.4+ds-1) unstable; urgency=medium

  * New upstream hotfix release.

 -- Kay Hayen <kay.hayen@gmail.com>  Wed, 19 Jan 2022 10:02:04 +0100

nuitka (0.6.19.3+ds-1) unstable; urgency=medium

  * New upstream hotfix release.

 -- Kay Hayen <kay.hayen@gmail.com>  Sun, 16 Jan 2022 11:32:51 +0100

nuitka (0.6.19.2+ds-1) unstable; urgency=medium

  * New upstream hotfix release.

 -- Kay Hayen <kay.hayen@gmail.com>  Fri, 14 Jan 2022 11:03:16 +0100

nuitka (0.6.19.1+ds-1) unstable; urgency=medium

  * New upstream hotfix release.

 -- Kay Hayen <kay.hayen@gmail.com>  Tue, 11 Jan 2022 07:59:24 +0100

nuitka (0.6.19+ds-1) unstable; urgency=medium

  * New upstream release.

 -- Kay Hayen <kay.hayen@gmail.com>  Sun, 09 Jan 2022 13:14:29 +0100

nuitka (0.6.18.6+ds-1) unstable; urgency=medium

  * New upstream hotfix release.

 -- Kay Hayen <kay.hayen@gmail.com>  Wed, 29 Dec 2021 19:42:43 +0100

nuitka (0.6.18.5+ds-1) unstable; urgency=medium

  * New upstream hotfix release.

 -- Kay Hayen <kay.hayen@gmail.com>  Mon, 20 Dec 2021 13:41:00 +0100

nuitka (0.6.18.4+ds-1) unstable; urgency=medium

  * New upstream hotfix release.

 -- Kay Hayen <kay.hayen@gmail.com>  Thu, 16 Dec 2021 08:31:41 +0100

nuitka (0.6.18.3+ds-1) unstable; urgency=medium

  * New upstream hotfix release.

 -- Kay Hayen <kay.hayen@gmail.com>  Fri, 10 Dec 2021 17:49:19 +0100

nuitka (0.6.18.2+ds-1) unstable; urgency=medium

  * New upstream hotfix release.

 -- Kay Hayen <kay.hayen@gmail.com>  Thu, 09 Dec 2021 14:52:56 +0100

nuitka (0.6.18.1+ds-1) unstable; urgency=medium

  * New upstream hotfix release.

 -- Kay Hayen <kay.hayen@gmail.com>  Sat, 04 Dec 2021 18:39:19 +0100

nuitka (0.6.18+ds-1) unstable; urgency=medium

  * New upstream release.

 -- Kay Hayen <kay.hayen@gmail.com>  Thu, 02 Dec 2021 17:33:56 +0100

nuitka (0.6.17.7+ds-1) unstable; urgency=medium

  * New upstream hotfix release.

 -- Kay Hayen <kay.hayen@gmail.com>  Mon, 15 Nov 2021 14:33:27 +0100

nuitka (0.6.17.6+ds-1) unstable; urgency=medium

  * New upstream hotfix release.

 -- Kay Hayen <kay.hayen@gmail.com>  Mon, 08 Nov 2021 14:07:11 +0100

nuitka (0.6.17.5+ds-1) unstable; urgency=medium

  * New upstream hotfix release.

 -- Kay Hayen <kay.hayen@gmail.com>  Thu, 28 Oct 2021 11:52:02 +0200

nuitka (0.6.17.4+ds-1) unstable; urgency=medium

  * New upstream hotfix release.

 -- Kay Hayen <kay.hayen@gmail.com>  Thu, 21 Oct 2021 13:03:34 +0200

nuitka (0.6.17.3+ds-1) unstable; urgency=medium

  * New upstream hotfix release.

 -- Kay Hayen <kay.hayen@gmail.com>  Thu, 14 Oct 2021 10:32:17 +0200

nuitka (0.6.17.2+ds-1) unstable; urgency=medium

  * New upstream hotfix release.

 -- Kay Hayen <kay.hayen@gmail.com>  Tue, 05 Oct 2021 17:21:29 +0200

nuitka (0.6.17.1+ds-1) unstable; urgency=medium

  * New upstream hotfix release.

 -- Kay Hayen <kay.hayen@gmail.com>  Wed, 29 Sep 2021 12:28:39 +0200

nuitka (0.6.17+ds-1) unstable; urgency=medium

  * New upstream release.

 -- Kay Hayen <kay.hayen@gmail.com>  Mon, 27 Sep 2021 13:38:42 +0200

nuitka (0.6.16.5+ds-1) experimental; urgency=medium

  * New upstream hotfix release.

 -- Kay Hayen <kay.hayen@gmail.com>  Mon, 06 Sep 2021 10:46:40 +0200

nuitka (0.6.16.4+ds-1) experimental; urgency=medium

  * New upstream hotfix release.

 -- Kay Hayen <kay.hayen@gmail.com>  Wed, 25 Aug 2021 11:51:44 +0200

nuitka (0.6.16.3+ds-1) experimental; urgency=medium

  * New upstream hotfix release.

 -- Kay Hayen <kay.hayen@gmail.com>  Sat, 07 Aug 2021 18:14:58 +0200

nuitka (0.6.16.2+ds-1) experimental; urgency=medium

  * New upstream hotfix release.

 -- Kay Hayen <kay.hayen@gmail.com>  Fri, 02 Jul 2021 10:40:08 +0200

nuitka (0.6.16.1+ds-1) experimental; urgency=medium

  * New upstream hotfix release.

 -- Kay Hayen <kay.hayen@gmail.com>  Fri, 25 Jun 2021 16:45:43 +0200

nuitka (0.6.16+ds-1) experimental; urgency=medium

  * New upstream release.

 -- Kay Hayen <kay.hayen@gmail.com>  Thu, 24 Jun 2021 11:52:37 +0200

nuitka (0.6.15.3+ds-1) experimental; urgency=medium

  * New upstream hotfix release.

 -- Kay Hayen <kay.hayen@gmail.com>  Sun, 06 Jun 2021 12:18:06 +0200

nuitka (0.6.15.2+ds-1) experimental; urgency=medium

  * New upstream hotfix release.

 -- Kay Hayen <kay.hayen@gmail.com>  Thu, 03 Jun 2021 11:41:07 +0200

nuitka (0.6.15.1+ds-1) experimental; urgency=medium

  * New upstream hotfix release.

 -- Kay Hayen <kay.hayen@gmail.com>  Mon, 31 May 2021 17:12:04 +0200

nuitka (0.6.15+ds-1) experimental; urgency=medium

  * New upstream release.

 -- Kay Hayen <kay.hayen@gmail.com>  Mon, 24 May 2021 12:26:59 +0200

nuitka (0.6.14.7+ds-1) unstable; urgency=medium

  * New upstream hotfix release.

 -- Kay Hayen <kay.hayen@gmail.com>  Mon, 10 May 2021 16:25:14 +0200

nuitka (0.6.14.6+ds-1) unstable; urgency=medium

  * New upstream hotfix release.

 -- Kay Hayen <kay.hayen@gmail.com>  Mon, 03 May 2021 07:57:04 +0200

nuitka (0.6.14.5+ds-1) experimental; urgency=medium

  * New upstream hotfix release.

 -- Kay Hayen <kay.hayen@gmail.com>  Thu, 22 Apr 2021 08:51:05 +0200

nuitka (0.6.14.4+ds-1) unstable; urgency=medium

  * New upstream hotfix release.

 -- Kay Hayen <kay.hayen@gmail.com>  Sun, 18 Apr 2021 16:13:42 +0200

nuitka (0.6.14.3+ds-1) unstable; urgency=medium

  * New upstream hotfix release.

 -- Kay Hayen <kay.hayen@gmail.com>  Sun, 18 Apr 2021 10:29:07 +0200

nuitka (0.6.14.2+ds-1) unstable; urgency=medium

  * New upstream hotfix release.

 -- Kay Hayen <kay.hayen@gmail.com>  Sat, 17 Apr 2021 11:03:23 +0200

nuitka (0.6.14.1+ds-1) unstable; urgency=medium

  * New upstream hotfix release.

 -- Kay Hayen <kay.hayen@gmail.com>  Fri, 16 Apr 2021 07:49:30 +0200

nuitka (0.6.14+ds-1) unstable; urgency=medium

  * New upstream release.

 -- Kay Hayen <kay.hayen@gmail.com>  Thu, 15 Apr 2021 11:09:55 +0200

nuitka (0.6.13.3+ds-1) unstable; urgency=medium

  * New upstream hotfix release.

 -- Kay Hayen <kay.hayen@gmail.com>  Sun, 04 Apr 2021 11:11:56 +0200

nuitka (0.6.13.2+ds-1) unstable; urgency=medium

  * New upstream hotfix release.

 -- Kay Hayen <kay.hayen@gmail.com>  Sat, 27 Mar 2021 19:44:51 +0100

nuitka (0.6.13.1+ds-1) unstable; urgency=medium

  * New upstream hotfix release.

 -- Kay Hayen <kay.hayen@gmail.com>  Fri, 26 Mar 2021 14:28:02 +0100

nuitka (0.6.13+ds-1) unstable; urgency=medium

  * New upstream release.

 -- Kay Hayen <kay.hayen@gmail.com>  Wed, 17 Mar 2021 08:58:23 +0100

nuitka (0.6.12.4+ds-1) unstable; urgency=medium

  * New upstream hotfix release.

 -- Kay Hayen <kay.hayen@gmail.com>  Thu, 11 Mar 2021 12:16:01 +0100

nuitka (0.6.12.3+ds-1) unstable; urgency=medium

  * New upstream hotfix release.

 -- Kay Hayen <kay.hayen@gmail.com>  Sun, 21 Feb 2021 06:04:51 +0100

nuitka (0.6.12.2+ds-1) unstable; urgency=medium

  * New upstream hotfix release.

 -- Kay Hayen <kay.hayen@gmail.com>  Sun, 14 Feb 2021 14:25:06 +0100

nuitka (0.6.12.1+ds-1) unstable; urgency=medium

  * New upstream hotfix release.

 -- Kay Hayen <kay.hayen@gmail.com>  Wed, 10 Feb 2021 00:23:11 +0100

nuitka (0.6.12+ds-1) unstable; urgency=medium

  * New upstream release.

 -- Kay Hayen <kay.hayen@gmail.com>  Tue, 09 Feb 2021 11:08:35 +0100

nuitka (0.6.11.6+ds-1) unstable; urgency=medium

  * New upstream hotfix release.

 -- Kay Hayen <kay.hayen@gmail.com>  Sun, 07 Feb 2021 19:59:48 +0100

nuitka (0.6.11.5+ds-1) unstable; urgency=medium

  * New upstream hotfix release.

 -- Kay Hayen <kay.hayen@gmail.com>  Mon, 01 Feb 2021 12:17:21 +0100

nuitka (0.6.11.4+ds-1) unstable; urgency=medium

  * New upstream hotfix release.

 -- Kay Hayen <kay.hayen@gmail.com>  Wed, 27 Jan 2021 17:09:48 +0100

nuitka (0.6.11.3+ds-1) unstable; urgency=medium

  * New upstream hotfix release.

 -- Kay Hayen <kay.hayen@gmail.com>  Tue, 26 Jan 2021 11:16:07 +0100

nuitka (0.6.11.2+ds-1) unstable; urgency=medium

  * New upstream hotfix release.

 -- Kay Hayen <kay.hayen@gmail.com>  Mon, 25 Jan 2021 20:14:39 +0100

nuitka (0.6.11.1+ds-1) unstable; urgency=medium

  * New upstream hotfix release.

 -- Kay Hayen <kay.hayen@gmail.com>  Sun, 24 Jan 2021 17:55:22 +0100

nuitka (0.6.11+ds-1) unstable; urgency=medium

  * New upstream release.

 -- Kay Hayen <kay.hayen@gmail.com>  Sat, 23 Jan 2021 10:01:54 +0100

nuitka (0.6.10.5+ds-1) unstable; urgency=medium

  * New upstream hotfix release.

 -- Kay Hayen <kay.hayen@gmail.com>  Thu, 07 Jan 2021 11:04:59 +0100

nuitka (0.6.10.4+ds-1) unstable; urgency=medium

  * New upstream hotfix release.

 -- Kay Hayen <kay.hayen@gmail.com>  Tue, 29 Dec 2020 16:17:44 +0100

nuitka (0.6.10.3+ds-1) unstable; urgency=medium

  * New upstream hotfix release.

 -- Kay Hayen <kay.hayen@gmail.com>  Thu, 24 Dec 2020 16:30:17 +0100

nuitka (0.6.10.2+ds-1) unstable; urgency=medium

  * New upstream hotfix release.

 -- Kay Hayen <kay.hayen@gmail.com>  Sun, 20 Dec 2020 10:56:00 +0100

nuitka (0.6.10.1+ds-1) unstable; urgency=medium

  * New upstream hotfix release.

 -- Kay Hayen <kay.hayen@gmail.com>  Sun, 13 Dec 2020 19:47:53 +0100

nuitka (0.6.10+ds-1) unstable; urgency=medium

  * New upstream release.

 -- Kay Hayen <kay.hayen@gmail.com>  Mon, 07 Dec 2020 12:44:03 +0100

nuitka (0.6.9.7+ds-1) unstable; urgency=medium

  * New upstream hotfix release.

 -- Kay Hayen <kay.hayen@gmail.com>  Mon, 16 Nov 2020 11:20:22 +0100

nuitka (0.6.9.6+ds-1) unstable; urgency=medium

  * New upstream hotfix release.

 -- Kay Hayen <kay.hayen@gmail.com>  Wed, 04 Nov 2020 08:32:22 +0100

nuitka (0.6.9.5+ds-1) unstable; urgency=medium

  * New upstream hotfix release.

 -- Kay Hayen <kay.hayen@gmail.com>  Fri, 30 Oct 2020 13:49:19 +0100

nuitka (0.6.9.4+ds-1) unstable; urgency=medium

  * New upstream hotfix release.

 -- Kay Hayen <kay.hayen@gmail.com>  Mon, 19 Oct 2020 10:55:17 +0200

nuitka (0.6.9.3+ds-1) unstable; urgency=medium

  * New upstream hotfix release.

 -- Kay Hayen <kay.hayen@gmail.com>  Mon, 12 Oct 2020 17:17:10 +0200

nuitka (0.6.9.2+ds-1) unstable; urgency=medium

  * New upstream hotfix release.

 -- Kay Hayen <kay.hayen@gmail.com>  Sun, 04 Oct 2020 12:47:36 +0200

nuitka (0.6.9.1+ds-1) unstable; urgency=medium

  * New upstream hotfix release.

 -- Kay Hayen <kay.hayen@gmail.com>  Sat, 19 Sep 2020 14:38:08 +0200

nuitka (0.6.9+ds-1) unstable; urgency=medium

  * New upstream release.

 -- Kay Hayen <kay.hayen@gmail.com>  Mon, 14 Sep 2020 15:40:36 +0200

nuitka (0.6.8.4+ds-1) unstable; urgency=medium

  * New upstream hotfix release.

  * Source only upload. (Closes: #961896)

  * Updated VCS URLs. (Closes: #961895)

 -- Kay Hayen <kay.hayen@gmail.com>  Sat, 06 Jun 2020 09:58:32 +0200

nuitka (0.6.8.3+ds-1) unstable; urgency=medium

  * New upstream hotfix release.

 -- Kay Hayen <kay.hayen@gmail.com>  Sat, 23 May 2020 13:56:13 +0200

nuitka (0.6.8.2+ds-1) unstable; urgency=medium

  * New upstream hotfix release.

 -- Kay Hayen <kay.hayen@gmail.com>  Thu, 21 May 2020 15:04:13 +0200

nuitka (0.6.8.1+ds-1) unstable; urgency=medium

  * New upstream hotfix release.

  * Corrected copyright file format to not have emails.

 -- Kay Hayen <kay.hayen@gmail.com>  Fri, 15 May 2020 08:32:39 +0200

nuitka (0.6.8+ds-1) unstable; urgency=medium

  * New upstream release.

  * Changed dependencies to prefer Debian 11 packages.
    (Closes: #937166).

 -- Kay Hayen <kay.hayen@gmail.com>  Mon, 11 May 2020 16:41:34 +0200

nuitka (0.6.7+ds-1) unstable; urgency=medium

  * New upstream release.

  * The rst2pdf dependency is finally fixed
    (Closes: #943645) (Closes: #947573).

  * Enabled package build without Python2 (Closes: #937166)

 -- Kay Hayen <kay.hayen@gmail.com>  Thu, 23 Jan 2020 12:34:10 +0100

nuitka (0.6.6+ds-1) unstable; urgency=medium

  * New upstream release.

 -- Kay Hayen <kay.hayen@gmail.com>  Fri, 27 Dec 2019 08:47:38 +0100

nuitka (0.6.6~rc7+ds-1) unstable; urgency=medium

  * New upstream pre-release.

 -- Kay Hayen <kay.hayen@gmail.com>  Tue, 24 Sep 2019 08:49:41 +0200

nuitka (0.6.5+ds-1) unstable; urgency=medium

  * New upstream release.

 -- Kay Hayen <kay.hayen@gmail.com>  Sat, 27 Jul 2019 12:07:20 +0200

nuitka (0.6.4+ds-1) experimental; urgency=medium

  * New upstream release.

 -- Kay Hayen <kay.hayen@gmail.com>  Fri, 07 Jun 2019 23:30:22 +0200

nuitka (0.6.3.1+ds-1) experimental; urgency=medium

  * New upstream hotfix release.

 -- Kay Hayen <kay.hayen@gmail.com>  Thu, 25 Apr 2019 22:08:36 +0200

nuitka (0.6.3+ds-1) unstable; urgency=medium

  * New upstream release.

 -- Kay Hayen <kay.hayen@gmail.com>  Thu, 04 Apr 2019 06:12:30 +0200

nuitka (0.6.2+ds-1) unstable; urgency=medium

  * New upstream release.

 -- Kay Hayen <kay.hayen@gmail.com>  Sat, 16 Feb 2019 08:48:51 +0100

nuitka (0.6.1.1+ds-1) unstable; urgency=medium

  * New upstream hotfix release.

 -- Kay Hayen <kay.hayen@gmail.com>  Thu, 24 Jan 2019 09:13:53 +0100

nuitka (0.6.1+ds-1) unstable; urgency=medium

  * New upstream release.

  * Depend on python-pil over python-imaging (Closes: #917694).

 -- Kay Hayen <kay.hayen@gmail.com>  Sat, 05 Jan 2019 12:41:57 +0100

nuitka (0.6.0.6+ds-1) unstable; urgency=medium

  * New upstream hotfix release.

 -- Kay Hayen <kay.hayen@gmail.com>  Wed, 31 Oct 2018 09:03:57 +0100

nuitka (0.6.0.5+ds-1) unstable; urgency=medium

  * New upstream hotfix release.

 -- Kay Hayen <kay.hayen@gmail.com>  Thu, 18 Oct 2018 23:11:34 +0200

nuitka (0.6.0.4+ds-1) unstable; urgency=medium

  * New upstream hotfix release.

 -- Kay Hayen <kay.hayen@gmail.com>  Sun, 14 Oct 2018 08:26:48 +0200

nuitka (0.6.0.3+ds-1) unstable; urgency=medium

  * New upstream hotfix release.

 -- Kay Hayen <kay.hayen@gmail.com>  Sat, 06 Oct 2018 10:43:33 +0200

nuitka (0.6.0.2+ds-1) unstable; urgency=medium

  * New upstream hotfix release.

 -- Kay Hayen <kay.hayen@gmail.com>  Wed, 03 Oct 2018 10:41:52 +0200

nuitka (0.6.0.1+ds-1) unstable; urgency=medium

  * New upstream hotfix release.

 -- Kay Hayen <kay.hayen@gmail.com>  Thu, 27 Sep 2018 09:57:05 +0200

nuitka (0.6.0+ds-1) unstable; urgency=medium

  * New upstream release.

 -- Kay Hayen <kay.hayen@gmail.com>  Wed, 26 Sep 2018 07:00:04 +0200

nuitka (0.5.33+ds-1) unstable; urgency=medium

  * New upstream release.

 -- Kay Hayen <kay.hayen@gmail.com>  Thu, 13 Sep 2018 19:01:48 +0200

nuitka (0.5.32.8+ds-1) unstable; urgency=medium

  * New upstream hotfix release.

 -- Kay Hayen <kay.hayen@gmail.com>  Tue, 04 Sep 2018 14:58:47 +0200

nuitka (0.5.32.7+ds-1) unstable; urgency=medium

  * New upstream hotfix release.

 -- Kay Hayen <kay.hayen@gmail.com>  Thu, 23 Aug 2018 22:06:00 +0200

nuitka (0.5.32.6+ds-1) unstable; urgency=medium

  * New upstream hotfix release.

 -- Kay Hayen <kay.hayen@gmail.com>  Thu, 23 Aug 2018 20:05:18 +0200

nuitka (0.5.32.5+ds-1) unstable; urgency=medium

  * New upstream hotfix release.

 -- Kay Hayen <kay.hayen@gmail.com>  Wed, 15 Aug 2018 19:06:01 +0200

nuitka (0.5.32.4+ds-1) unstable; urgency=medium

  * New upstream hotfix release.

 -- Kay Hayen <kay.hayen@gmail.com>  Fri, 10 Aug 2018 12:06:44 +0200

nuitka (0.5.32.3+ds-1) unstable; urgency=medium

  * New upstream hotfix release.

 -- Kay Hayen <kay.hayen@gmail.com>  Sat, 04 Aug 2018 10:40:31 +0200

nuitka (0.5.32.2+ds-1) unstable; urgency=medium

  * New upstream hotfix release.

 -- Kay Hayen <kay.hayen@gmail.com>  Wed, 01 Aug 2018 17:38:43 +0200

nuitka (0.5.32.1+ds-1) unstable; urgency=medium

  * New upstream hotfix release.

 -- Kay Hayen <kay.hayen@gmail.com>  Sat, 28 Jul 2018 20:16:29 +0200

nuitka (0.5.32+ds-1) unstable; urgency=medium

  * New upstream release.

 -- Kay Hayen <kay.hayen@gmail.com>  Sat, 28 Jul 2018 15:07:21 +0200

nuitka (0.5.31+ds-1) unstable; urgency=medium

  * New upstream release.

 -- Kay Hayen <kay.hayen@gmail.com>  Mon, 09 Jul 2018 08:23:02 +0200

nuitka (0.5.30+ds-1) unstable; urgency=medium

  * New upstream release.

 -- Kay Hayen <kay.hayen@gmail.com>  Mon, 30 Apr 2018 09:50:54 +0200

nuitka (0.5.29.5+ds-1) unstable; urgency=medium

  * New upstream hotfix release.

 -- Kay Hayen <kay.hayen@gmail.com>  Wed, 25 Apr 2018 09:33:55 +0200

nuitka (0.5.29.4+ds-1) unstable; urgency=medium

  * New upstream hotfix release.

 -- Kay Hayen <kay.hayen@gmail.com>  Mon, 09 Apr 2018 20:22:37 +0200

nuitka (0.5.29.3+ds-1) unstable; urgency=medium

  * New upstream hotfix release.

 -- Kay Hayen <kay.hayen@gmail.com>  Sat, 31 Mar 2018 16:12:25 +0200

nuitka (0.5.29.2+ds-1) unstable; urgency=medium

  * New upstream hotfix release.

 -- Kay Hayen <kay.hayen@gmail.com>  Thu, 29 Mar 2018 10:19:24 +0200

nuitka (0.5.29.1+ds-1) unstable; urgency=medium

  * New upstream hotfix release.

 -- Kay Hayen <kay.hayen@gmail.com>  Tue, 27 Mar 2018 18:22:54 +0200

nuitka (0.5.29+ds-1) unstable; urgency=medium

  * New upstream release.

 -- Kay Hayen <kay.hayen@gmail.com>  Mon, 26 Mar 2018 20:13:44 +0200

nuitka (0.5.28.2+ds-1) unstable; urgency=medium

  * New upstream hotfix release.

 -- Kay Hayen <kay.hayen@gmail.com>  Wed, 29 Nov 2017 15:09:28 +0100

nuitka (0.5.28.1+ds-1) unstable; urgency=medium

  * New upstream hotfix release.
  * Also ignore sbuild non-existant directory (Closes: #871125).

 -- Kay Hayen <kay.hayen@gmail.com>  Sun, 22 Oct 2017 10:44:31 +0200

nuitka (0.5.28+ds-1) unstable; urgency=medium

  * New upstream release.

 -- Kay Hayen <kay.hayen@gmail.com>  Tue, 17 Oct 2017 10:03:56 +0200

nuitka (0.5.27+ds-1) unstable; urgency=medium

  * New upstream release.

 -- Kay Hayen <kay.hayen@gmail.com>  Sat, 22 Jul 2017 16:21:37 +0200

nuitka (0.5.26.4+ds-1) unstable; urgency=medium

  * New upstream hotfix release.
  * Recommend actual PyQT package (Closes: #866540).

 -- Kay Hayen <kay.hayen@gmail.com>  Mon, 03 Jul 2017 08:59:37 +0200

nuitka (0.5.26.3+ds-1) unstable; urgency=medium

  * New upstream hotfix release.

 -- Kay Hayen <kay.hayen@gmail.com>  Thu, 22 Jun 2017 08:08:53 +0200

nuitka (0.5.26.2+ds-1) unstable; urgency=medium

  * New upstream hotfix release.

 -- Kay Hayen <kay.hayen@gmail.com>  Sat, 17 Jun 2017 11:37:12 +0200

nuitka (0.5.26.1+ds-1) unstable; urgency=medium

  * New upstream hotfix release.

 -- Kay Hayen <kay.hayen@gmail.com>  Sat, 10 Jun 2017 13:09:51 +0200

nuitka (0.5.26+ds-1) unstable; urgency=medium

  * New upstream release.

 -- Kay Hayen <kay.hayen@gmail.com>  Wed, 07 Jun 2017 08:15:19 +0200

nuitka (0.5.25+ds-1) unstable; urgency=medium

  * New upstream release.

 -- Kay Hayen <kay.hayen@gmail.com>  Tue, 24 Jan 2017 06:13:46 +0100

nuitka (0.5.24.4+ds-1) unstable; urgency=medium

  * New upstream hotfix release.
  * Better detection of acceptable shared library loads from
    system paths for standalone tests (Closes: #844902).

 -- Kay Hayen <kay.hayen@gmail.com>  Sat, 10 Dec 2016 12:25:35 +0100

nuitka (0.5.24.3+ds-1) unstable; urgency=medium

  * New upstream hotfix release.

 -- Kay Hayen <kay.hayen@gmail.com>  Fri, 09 Dec 2016 06:50:55 +0100

nuitka (0.5.24.2+ds-1) unstable; urgency=medium

  * New upstream hotfix release.

 -- Kay Hayen <kay.hayen@gmail.com>  Wed, 30 Nov 2016 09:32:03 +0100

nuitka (0.5.24.1+ds-1) unstable; urgency=medium

  * New upstream hotfix release.

 -- Kay Hayen <kay.hayen@gmail.com>  Wed, 16 Nov 2016 08:16:53 +0100

nuitka (0.5.24+ds-1) unstable; urgency=medium

  * New upstream release.

 -- Kay Hayen <kay.hayen@gmail.com>  Mon, 14 Nov 2016 09:41:31 +0100

nuitka (0.5.23.2+ds-1) unstable; urgency=medium

  * New upstream hotfix release.

 -- Kay Hayen <kay.hayen@gmail.com>  Mon, 07 Nov 2016 07:55:11 +0100

nuitka (0.5.23.1+ds-1) unstable; urgency=medium

  * New upstream hotfix release.
  * Use of C11 compiler instead of C++ compiler, so we drop the
    versioned dependencies. (Closes: #835954)

 -- Kay Hayen <kay.hayen@gmail.com>  Sun, 16 Oct 2016 10:40:59 +0200

nuitka (0.5.23+ds-1) unstable; urgency=medium

  * New upstream release.

 -- Kay Hayen <kay.hayen@gmail.com>  Sun, 02 Oct 2016 18:14:41 +0200

nuitka (0.5.22+ds-1) unstable; urgency=medium

  * New upstream release.

 -- Kay Hayen <kay.hayen@gmail.com>  Tue, 16 Aug 2016 11:22:16 +0200

nuitka (0.5.21.3+ds-1) unstable; urgency=medium

  * New upstream hotfix release.

 -- Kay Hayen <kay.hayen@gmail.com>  Thu, 26 May 2016 14:51:39 +0200

nuitka (0.5.21.2+ds-1) unstable; urgency=medium

  * New upstream hotfix release.

 -- Kay Hayen <kay.hayen@gmail.com>  Sat, 14 May 2016 14:43:28 +0200

nuitka (0.5.21.1+ds-1) unstable; urgency=medium

  * New upstream hotfix release.

  * Depends on g++-5 now.

 -- Kay Hayen <kay.hayen@gmail.com>  Sat, 30 Apr 2016 07:59:57 +0200

nuitka (0.5.21+ds-1) unstable; urgency=medium

  * New upstream release.

 -- Kay Hayen <kay.hayen@gmail.com>  Sun, 24 Apr 2016 14:06:29 +0200

nuitka (0.5.20+ds-1) unstable; urgency=medium

  * New upstream release.

 -- Kay Hayen <kay.hayen@gmail.com>  Sun, 20 Mar 2016 08:11:16 +0100

nuitka (0.5.19.1+ds-1) unstable; urgency=medium

  * New upstream hotfix release.

 -- Kay Hayen <kay.hayen@gmail.com>  Tue, 15 Mar 2016 09:11:57 +0100

nuitka (0.5.19+ds-1) unstable; urgency=medium

  * New upstream release.

 -- Kay Hayen <kay.hayen@gmail.com>  Mon, 01 Feb 2016 07:53:08 +0100

nuitka (0.5.18.1+ds-1) unstable; urgency=medium

  * New upstream hotfix release.

 -- Kay Hayen <kay.hayen@gmail.com>  Sun, 24 Jan 2016 07:52:03 +0100

nuitka (0.5.18+ds-1) unstable; urgency=medium

  * New upstream release.

 -- Kay Hayen <kay.hayen@gmail.com>  Fri, 15 Jan 2016 07:48:41 +0100

nuitka (0.5.17.1+ds-1) unstable; urgency=medium

  * New upstream hotfix release.

 -- Kay Hayen <kay.hayen@gmail.com>  Thu, 14 Jan 2016 23:21:51 +0100

nuitka (0.5.17+ds-1) unstable; urgency=medium

  * New upstream release.

 -- Kay Hayen <kay.hayen@gmail.com>  Sun, 27 Dec 2015 15:18:39 +0100

nuitka (0.5.16.1+ds-1) unstable; urgency=medium

  * New upstream hotfix release.

 -- Kay Hayen <kay.hayen@gmail.com>  Thu, 03 Dec 2015 07:04:12 +0100

nuitka (0.5.16+ds-1) unstable; urgency=medium

  * New upstream release.

 -- Kay Hayen <kay.hayen@gmail.com>  Mon, 09 Nov 2015 18:30:07 +0100

nuitka (0.5.15+ds-1) unstable; urgency=medium

  * New upstream release.

 -- Kay Hayen <kay.hayen@gmail.com>  Mon, 12 Oct 2015 08:57:03 +0200

nuitka (0.5.14.3+ds-1) unstable; urgency=medium

  * New upstream hotfix release.

 -- Kay Hayen <kay.hayen@gmail.com>  Sun, 13 Sep 2015 12:26:59 +0200

nuitka (0.5.14.2+ds-1) unstable; urgency=medium

  * New upstream hotfix release.

 -- Kay Hayen <kay.hayen@gmail.com>  Mon, 07 Sep 2015 00:30:11 +0200

nuitka (0.5.14.1+ds-1) UNRELEASED; urgency=medium

  * New upstream hotfix release.

 -- Kay Hayen <kay.hayen@gmail.com>  Sun, 06 Sep 2015 22:37:22 +0200

nuitka (0.5.14+ds-1) unstable; urgency=medium

  * New upstream release.

 -- Kay Hayen <kay.hayen@gmail.com>  Thu, 27 Aug 2015 06:24:11 +0200

nuitka (0.5.13.8+ds-1) UNRELEASED; urgency=medium

  * New upstream hotfix release.

 -- Kay Hayen <kay.hayen@gmail.com>  Thu, 20 Aug 2015 11:55:53 +0200

nuitka (0.5.13.7+ds-1) UNRELEASED; urgency=medium

  * New upstream hotfix release.

 -- Kay Hayen <kay.hayen@gmail.com>  Tue, 18 Aug 2015 21:55:08 +0200

nuitka (0.5.13.6+ds-1) UNRELEASED; urgency=medium

  * New upstream hotfix release.

 -- Kay Hayen <kay.hayen@gmail.com>  Sun, 16 Aug 2015 14:38:46 +0200

nuitka (0.5.13.5+ds-1) UNRELEASED; urgency=medium

  * New upstream hotfix release.

 -- Kay Hayen <kay.hayen@gmail.com>  Sun, 16 Aug 2015 13:42:02 +0200

nuitka (0.5.13.4+ds-1) UNRELEASED; urgency=medium

  * New upstream hotfix release.

 -- Kay Hayen <kay.hayen@gmail.com>  Fri, 31 Jul 2015 17:24:40 +0200

nuitka (0.5.13.3+ds-1) UNRELEASED; urgency=medium

  * New upstream hotfix release.

 -- Kay Hayen <kay.hayen@gmail.com>  Wed, 29 Jul 2015 10:54:05 +0200

nuitka (0.5.13.2+ds-1) UNRELEASED; urgency=medium

  * New upstream hotfix release.

 -- Kay Hayen <kay.hayen@gmail.com>  Tue, 16 Jun 2015 10:29:12 +0200

nuitka (0.5.13.1+ds-1) UNRELEASED; urgency=medium

  * New upstream hotfix release.

 -- Kay Hayen <kay.hayen@gmail.com>  Mon, 04 May 2015 09:27:19 +0200

nuitka (0.5.13+ds-1) unstable; urgency=medium

  * New upstream release.

 -- Kay Hayen <kay.hayen@gmail.com>  Fri, 01 May 2015 10:44:27 +0200

nuitka (0.5.12.2+ds-1) UNRELEASED; urgency=medium

  * New upstream hotfix release.

 -- Kay Hayen <kay.hayen@gmail.com>  Sun, 26 Apr 2015 08:51:37 +0200

nuitka (0.5.12.1+ds-1) UNRELEASED; urgency=medium

  * New upstream hotfix release.

 -- Kay Hayen <kay.hayen@gmail.com>  Sat, 18 Apr 2015 09:35:06 +0200

nuitka (0.5.12+ds-1) experimental; urgency=medium

  * New upstream release.

 -- Kay Hayen <kay.hayen@gmail.com>  Mon, 06 Apr 2015 17:20:44 +0200

nuitka (0.5.11.2+ds-1) experimental; urgency=medium

  * New upstream hotfix release.

 -- Kay Hayen <kay.hayen@gmail.com>  Thu, 26 Mar 2015 20:09:06 +0100

nuitka (0.5.11.1+ds-1) experimental; urgency=medium

  * New upstream hotfix release.

 -- Kay Hayen <kay.hayen@gmail.com>  Mon, 23 Mar 2015 10:34:17 +0100

nuitka (0.5.11+ds-1) experimental; urgency=medium

  * New upstream release.

 -- Kay Hayen <kay.hayen@gmail.com>  Wed, 18 Mar 2015 08:38:39 +0100

nuitka (0.5.10.2+ds-1) experimental; urgency=medium

  * New upstream hotfix release.

 -- Kay Hayen <kay.hayen@gmail.com>  Tue, 10 Mar 2015 07:46:24 +0100

nuitka (0.5.10.1+ds-1) experimental; urgency=medium

  * New upstream hotfix release.

 -- Kay Hayen <kay.hayen@gmail.com>  Sun, 08 Mar 2015 11:56:55 +0100

nuitka (0.5.10+ds-1) experimental; urgency=medium

  * New upstream release.

 -- Kay Hayen <kay.hayen@gmail.com>  Thu, 05 Mar 2015 07:43:43 +0100

nuitka (0.5.9+ds-1) experimental; urgency=medium

  * New upstream release.

 -- Kay Hayen <kay.hayen@gmail.com>  Thu, 29 Jan 2015 08:18:06 +0100

nuitka (0.5.8+ds-1) experimental; urgency=medium

  * New upstream release.

 -- Kay Hayen <kay.hayen@gmail.com>  Thu, 15 Jan 2015 04:11:03 +0100

nuitka (0.5.7.1+ds-1) experimental; urgency=medium

  * New upstream hotfix release.

 -- Kay Hayen <kay.hayen@gmail.com>  Fri, 09 Jan 2015 13:52:15 +0100

nuitka (0.5.7+ds-1) UNRELEASED; urgency=medium

  * New upstream release.

 -- Kay Hayen <kay.hayen@gmail.com>  Thu, 01 Jan 2015 10:52:03 +0100

nuitka (0.5.6.1+ds-1) UNRELEASED; urgency=medium

  * New upstream hotfix release.

 -- Kay Hayen <kay.hayen@gmail.com>  Sun, 21 Dec 2014 08:32:58 +0100

nuitka (0.5.6+ds-1) UNRELEASED; urgency=medium

  * New upstream release.
  * Added support for hardening-wrapper to be installed.

 -- Kay Hayen <kay.hayen@gmail.com>  Fri, 19 Dec 2014 08:39:17 +0100

nuitka (0.5.5.3+ds-1) unstable; urgency=medium

  * New upstream hotfix release.
  * Added support for armhf architecture.

 -- Kay Hayen <kay.hayen@gmail.com>  Fri, 24 Oct 2014 17:33:59 +0200

nuitka (0.5.5.2+ds-1) unstable; urgency=medium

  * New upstream hotfix release.
  * Bump to Standards Version 3.9.6, no changes needed.

 -- Kay Hayen <kay.hayen@gmail.com>  Fri, 17 Oct 2014 07:56:05 +0200

nuitka (0.5.5+ds-1) unstable; urgency=medium

  * New upstream release.

 -- Kay Hayen <kay.hayen@gmail.com>  Sun, 05 Oct 2014 19:28:20 +0200

nuitka (0.5.4.3+ds-1) unstable; urgency=medium

  * New upstream hotfix release.

 -- Kay Hayen <kay.hayen@gmail.com>  Thu, 21 Aug 2014 09:41:37 +0200

nuitka (0.5.3.5+ds-1) unstable; urgency=medium

  * New upstream hotfix release.

 -- Kay Hayen <kay.hayen@gmail.com>  Fri, 18 Jul 2014 07:28:17 +0200

nuitka (0.5.3.3+ds-1) unstable; urgency=medium

  * New upstream release.
  * Original version didn't build for all versions due to error message
    changes, this release adapts to.

 -- Kay Hayen <kay.hayen@gmail.com>  Sat, 12 Jul 2014 20:50:01 +0200

nuitka (0.5.2+ds-1) unstable; urgency=medium

  * New upstream release.
  * Permit building using cowbuilder, eatmydata (Closes: #749518)
  * Do not require gcc in build-depends
    (Closes: #747984) (Closes: #748005) (Closes: #751325)

 -- Kay Hayen <kay.hayen@gmail.com>  Mon, 23 Jun 2014 08:17:57 +0200

nuitka (0.5.1.1+ds-1) unstable; urgency=medium

  * New upstream hotfix release.

 -- Kay Hayen <kay.hayen@gmail.com>  Thu, 06 Mar 2014 10:44:28 +0100

nuitka (0.5.1+ds-1) unstable; urgency=medium

  * New upstream release.

 -- Kay Hayen <kay.hayen@gmail.com>  Thu, 06 Mar 2014 09:33:51 +0100

nuitka (0.5.0.1+ds-1) unstable; urgency=medium

  * New upstream hotfix release.

 -- Kay Hayen <kay.hayen@gmail.com>  Mon, 13 Jan 2014 23:37:37 +0100

nuitka (0.5.0+ds-1) unstable; urgency=medium

  * New upstream release.
  * Added missing build dependency to process PNG images.

 -- Kay Hayen <kay.hayen@gmail.com>  Fri, 03 Jan 2014 19:18:18 +0100

nuitka (0.4.7.1+ds-1) unstable; urgency=low

  * New upstream hotfix release.

 -- Kay Hayen <kay.hayen@gmail.com>  Tue, 03 Dec 2013 08:44:31 +0100

nuitka (0.4.7+ds-1) UNRELEASED; urgency=low

  * New upstream release.
  * Handle unknown encoding error message change of CPython 2.7.6
    that was backported to CPython 2.7.5+ as well.
    (Closes: #730956)

 -- Kay Hayen <kay.hayen@gmail.com>  Mon, 02 Dec 2013 09:15:12 +0100

nuitka (0.4.6.2+ds-1) unstable; urgency=low

  * New upstream hotfix release.

 -- Kay Hayen <kayhayen@gmx.de>  Fri, 01 Nov 2013 19:07:42 +0100

nuitka (0.4.6+ds-1) unstable; urgency=low

  * New upstream release.

 -- Kay Hayen <kayhayen@gmx.de>  Sun, 27 Oct 2013 21:29:26 +0100

nuitka (0.4.5.1+ds-1) unstable; urgency=low

  * New upstream hotfix release.
  * Corrects upstream Issue#106.

 -- Kay Hayen <kayhayen@gmx.de>  Wed, 25 Sep 2013 14:29:55 +0200

nuitka (0.4.5+ds-1) unstable; urgency=low

  * New upstream release.

 -- Kay Hayen <kayhayen@gmx.de>  Sun, 18 Aug 2013 09:06:29 +0200

nuitka (0.4.4.2+ds-1) unstable; urgency=low

  * New upstream hotfix release.
  * Corrects upstream Issue#98.
  * Corrects upstream Issue#100.
  * Corrects upstream Issue#101.
  * Corrects upstream Issue#102.

 -- Kay Hayen <kayhayen@gmx.de>  Sat, 20 Jul 2013 09:08:29 +0200

nuitka (0.4.4.1+ds-1) unstable; urgency=low

  * New upstream hotfix release.
  * Corrects upstream Issue#95.
  * Corrects upstream Issue#96.

 -- Kay Hayen <kayhayen@gmx.de>  Sat, 13 Jul 2013 11:56:21 +0200

nuitka (0.4.4+ds-1) unstable; urgency=low

  * New upstream release.
  * Upstream now supports Python3.3 and threads.
  * Bump to Standards Version 3.9.4, no changes needed.
  * Fix support for modules and Python3 was broken (Closes: #711459)
  * Fix encoding error changes  Python 2.7.5 (Closes: #713531)

 -- Kay Hayen <kayhayen@gmx.de>  Tue, 25 Jun 2013 10:46:40 +0200

nuitka (0.4.3+ds-1) unstable; urgency=low

  * New upstream release.

 -- Kay Hayen <kayhayen@gmx.de>  Sat, 18 May 2013 10:16:25 +0200

nuitka (0.4.2+ds-1) unstable; urgency=low

  * New upstream release.

 -- Kay Hayen <kayhayen@gmx.de>  Fri, 29 Mar 2013 11:05:08 +0100

nuitka (0.4.1+ds-1) unstable; urgency=low

  * New upstream release.

 -- Kay Hayen <kayhayen@gmx.de>  Tue, 05 Mar 2013 08:15:41 +0100

nuitka (0.4.0+ds-1) UNRELEASED; urgency=low

  * New upstream release.
  * Changes so the Debian package can be backported to Squeeze as well.

 -- Kay Hayen <kayhayen@gmx.de>  Sat, 09 Feb 2013 10:08:15 +0100

nuitka (0.3.25+ds-1) unstable; urgency=low

  * New upstream release.
  * Register the User Manual with "doc-base".

 -- Kay Hayen <kayhayen@gmx.de>  Sun, 11 Nov 2012 13:57:32 +0100

nuitka (0.3.24.1+ds-1) unstable; urgency=low

  * New upstream hotfix release.
  * Corrects upstream Issue#46.

 -- Kay Hayen <kayhayen@gmx.de>  Sat, 08 Sep 2012 22:30:11 +0000

nuitka (0.3.24+ds-1) unstable; urgency=low

  * New upstream release.
  * Detect the absence of "g++" and gracefully fallback to the
    compiler depended on. (Closes: #682146)
  * Changed usage of "temp" files in developer scripts to be
    secure. (Closes: #682145)
  * Added support for "DEB_BUILD_OPTIONS=nocheck" to skip the
    test runs. (Closes: #683090)

 -- Kay Hayen <kayhayen@gmx.de>  Sat, 18 Aug 2012 21:19:17 +0200

nuitka (0.3.23.1+ds-1) unstable; urgency=low

  * New upstream hotfix release.
  * Corrects upstream Issue#40, Issue#41, and Issue#42.

 -- Kay Hayen <kayhayen@gmx.de>  Mon, 16 Jul 2012 07:25:41 +0200

nuitka (0.3.23+ds-1) unstable; urgency=low

  * New upstream release.
  * License for Nuitka is now Apache License 2.0, no more GPLv3.
  * Corrects upstream Issue#37 and Issue#38.

 -- Kay Hayen <kayhayen@gmx.de>  Sun, 01 Jul 2012 00:00:57 +0200

nuitka (0.3.22.1+ds-1) unstable; urgency=low

  * New upstream hotfix release.
  * Corrected copyright file syntax error found by new lintian
    version.
  * Corrects upstream Issue#19.

 -- Kay Hayen <kayhayen@gmx.de>  Sat, 16 Jun 2012 08:58:30 +0200

nuitka (0.3.22+ds-1) unstable; urgency=low

  * New upstream release.

 -- Kay Hayen <kayhayen@gmx.de>  Sun, 13 May 2012 12:51:16 +0200

nuitka (0.3.21+ds-1) unstable; urgency=low

  * New upstream release.

 -- Kay Hayen <kayhayen@gmx.de>  Thu, 12 Apr 2012 20:24:01 +0200

nuitka (0.3.20.2+ds-1) unstable; urgency=low

  * New upstream hotfix release.
  * Corrects upstream Issue#35.
  * Bump to Standards Version 3.9.3, no changes needed.
  * In the alternative build dependencies, designed to make the
    Python3 build dependency optional, put option that is going
    to work on "unstable" first. (Closes: #665021)

 -- Kay Hayen <kayhayen@gmx.de>  Tue, 03 Apr 2012 22:31:36 +0200

nuitka (0.3.20.1+ds-1) unstable; urgency=low

  * New upstream hotfix release.
  * Corrects upstream Issue#34.

 -- Kay Hayen <kayhayen@gmx.de>  Sat, 03 Mar 2012 10:18:30 +0100

nuitka (0.3.20+ds-1) unstable; urgency=low

  * New upstream release.
  * Added upstream "Changelog.rst" as "changelog"

 -- Kay Hayen <kayhayen@gmx.de>  Mon, 27 Feb 2012 09:32:10 +0100

nuitka (0.3.19.2+ds-1) unstable; urgency=low

  * New upstream hotfix release.
  * Corrects upstream Issue#32.

 -- Kay Hayen <kayhayen@gmx.de>  Sun, 12 Feb 2012 20:33:30 +0100

nuitka (0.3.19.1+ds-1) unstable; urgency=low

  * New upstream hotfix release.
  * Corrects upstream Issue#30 and Issue#31.

 -- Kay Hayen <kayhayen@gmx.de>  Sat, 28 Jan 2012 07:27:38 +0100

nuitka (0.3.19+ds-1) unstable; urgency=low

  * New upstream release.
  * Improvements to option groups layout in manpages, and broken
    whitespace for "--recurse-to" option. (Closes: #655910)
  * Documented new option "--recurse-directory" in man page with
    example.
  * Made the "debian/watch" file ignore upstream pre-releases,
    these shall not be considered for this package.
  * Aligned depended version with build depended versions.
  * Depend on "python-dev" as well, needed to compile against
    "libpython".
  * Build depend on "python-dev-all" and "python-dbg-all" to
    execute tests with both all supported Python versions.
  * Build depend on "python3.2-dev-all" and "python3-dbg-all"
    to execute tests with Python3 as well. It is currently not
    supported by upstream, this is only preparatory.
  * Added suggestion of "ccache", can speed up the compilation
    process.

 -- Kay Hayen <kayhayen@gmx.de>  Tue, 17 Jan 2012 10:29:45 +0100

nuitka (0.3.18+ds-1) unstable; urgency=low

  * New upstream release.
  * Lowered dependencies so that a backport to Ubuntu Natty and
    higher is now feasible. A "scons >=2.0.0" is good enough,
    and so is "g++-4.5" as well.
  * Don't require the PDF generation to be successful on older
    Ubuntu versions as it crashes due to old "rst2pdf" bugs.

 -- Kay Hayen <kayhayen@gmx.de>  Thu, 12 Jan 2012 19:55:43 +0100

nuitka (0.3.18~pre2+ds-1) unstable; urgency=low

  * New upstream pre-release.
  * First upload to unstable, many thanks to my reviewer and
    sponsor Yaroslav Halchenko <debian@onerussian.com>
  * New maintainer (Closes: #648489)
  * Added Developer Manual to the generated PDF documentation.
  * Added python-dbg to Build-Depends to also execute reference
    count tests.
  * Changed copyright file to reference Apache license via its
    standard Debian location as well.

 -- Kay Hayen <kayhayen@gmx.de>  Tue, 10 Jan 2012 22:21:56 +0100

nuitka (0.3.17+ds-1) UNRELEASED; urgency=low

  * New upstream release.
  * Updated man page to use new "--recurse-*" options in examples
    over removed "--deep*" options.
  * Completed copyright file according to "licensecheck" findings
    and updated files accordingly. Put the included tests owned
    by upstream into public domain.
  * Use a "+ds" file as orig source with inline copy of Scons
    already removed instead of doing it as a patch.
  * Also removed the benchmark tests from "+ds" file, not useful
    to be provided with Nuitka.
  * Added syntax tests, these were omitted by mistake previously.
  * Run the test suite at package build time, it checks the basic
    tests, syntax error tests, program tests, and the compile
    itself test.
  * Added run time dependencies also as build time dependencies
    to be able to execute the tests.
  * Corrected handling of upstream pre-release names in the watch
    file.
  * Changed contributor notice to only require "Apache License 2.0"
    for the new parts.
  * Put Debian packaging and owned tests under "Apache License 2.0"
    as well.

 -- Kay Hayen <kayhayen@gmx.de>  Mon, 09 Jan 2012 09:02:19 +0100

nuitka (0.3.16-1) UNRELEASED; urgency=low

  * New upstream release.
  * Updated debian/copyright URI to match the latest one.
  * Updated debian/copyright to DEP5 changes.
  * Added Nuitka homepage to debian/control.
  * Added watch file, so uscan works.
  * Added git pointers to git repository and gitweb to the
    package control file.
  * Corrected examples section in man page to correctly escape "-".
  * Added meaningful "what is" to manpages.
  * Bump to Standards Version 3.9.2, no changes needed.
  * Added extended description to address lintian warning.

 -- Kay Hayen <kayhayen@gmx.de>  Sun, 18 Dec 2011 13:01:10 +0100

nuitka (0.3.15-1) UNRELEASED; urgency=low

  * New upstream release.
  * Renamed "/usr/bin/Python" to "/usr/bin/nuitka-python".
  * Added man pages for "nuitka" and "nuitka-python", the first
    with an examples section that shows the most important uses
    of the "nuitka" binary.
  * Removed foreign code for Windows generators, removed from
    debian/copyright.
  * Lowered dependency for Scons to what Ubuntu Oneiric has and
    what we have as an inline copy, (scons >=2.0.1) should be
    sufficient.
  * Recommend python-lxml, as it's used by Nuitka to dump XML
    representation.
  * Recommend python-qt4, as it may be used to display the node
    tree in a window.
  * Removed inline copy of Scons from the binary package.
  * Added patch to remove the setting nuitka package in sys.path,
    not needed in Debian.

 -- Kay Hayen <kayhayen@gmx.de>  Thu, 01 Dec 2011 22:43:33 +0100

nuitka (0.3.15pre2-1) UNRELEASED; urgency=low

  * Initial Debian package.

 -- Kay Hayen <kayhayen@gmx.de>  Fri, 11 Nov 2011 20:58:55 +0100<|MERGE_RESOLUTION|>--- conflicted
+++ resolved
@@ -1,10 +1,9 @@
-<<<<<<< HEAD
 nuitka (0.9~rc1+ds-1) unstable; urgency=medium
 
   * New upstream pre-release.
 
  -- Kay Hayen <kay.hayen@gmail.com>  Thu, 19 May 2022 14:25:31 +0200
-=======
+
 nuitka (0.8.1+ds-1) unstable; urgency=medium
 
   * New upstream hotfix release.
@@ -12,7 +11,6 @@
   * Python 3.10 is now compatible again. (Closes: #1006051)
 
  -- Kay Hayen <kay.hayen@gmail.com>  Mon, 23 May 2022 08:31:51 +0200
->>>>>>> 3dd3c27d
 
 nuitka (0.8+ds-1) unstable; urgency=medium
 
