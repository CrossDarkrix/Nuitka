--- conflicted
+++ resolved
@@ -1,16 +1,14 @@
-<<<<<<< HEAD
 nuitka (1.7~rc6+ds-1) unstable; urgency=medium
 
   * New upstream pre-release.
 
  -- Kay Hayen <kay.hayen@gmail.com>  Thu, 22 Jun 2023 04:52:54 +0200
-=======
+
 nuitka (1.6.6+ds-1) unstable; urgency=medium
 
   * New upstream hotfix release.
 
  -- Kay Hayen <kay.hayen@gmail.com>  Sat, 24 Jun 2023 23:50:08 +0200
->>>>>>> 25b73b22
 
 nuitka (1.6.5+ds-1) unstable; urgency=medium
 
