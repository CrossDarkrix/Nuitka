--- conflicted
+++ resolved
@@ -1,16 +1,14 @@
-<<<<<<< HEAD
 nuitka (1.6~rc2+ds-1) unstable; urgency=medium
 
   * New upstream pre-release.
 
  -- Kay Hayen <kay.hayen@gmail.com>  Mon, 13 Mar 2023 16:11:30 +0100
-=======
+
 nuitka (1.5.2+ds-1) unstable; urgency=medium
 
   * New upstream hotfix release.
 
  -- Kay Hayen <kay.hayen@gmail.com>  Thu, 16 Mar 2023 13:44:56 +0100
->>>>>>> 78fbce52
 
 nuitka (1.5.1+ds-1) unstable; urgency=medium
 
