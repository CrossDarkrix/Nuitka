--- conflicted
+++ resolved
@@ -1,16 +1,14 @@
-<<<<<<< HEAD
 nuitka (1.4~rc1+ds-1) unstable; urgency=medium
 
   * New upstream pre-release.
 
  -- Kay Hayen <kay.hayen@gmail.com>  Wed, 21 Dec 2022 13:37:18 +0100
-=======
+
 nuitka (1.3.1+ds-1) unstable; urgency=medium
 
   * New upstream hotfix release.
 
  -- Kay Hayen <kay.hayen@gmail.com>  Wed, 21 Dec 2022 19:14:46 +0100
->>>>>>> 87c0da05
 
 nuitka (1.3+ds-1) unstable; urgency=medium
 
