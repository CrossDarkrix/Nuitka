--- conflicted
+++ resolved
@@ -1,16 +1,14 @@
-<<<<<<< HEAD
 nuitka (0.6.20~rc3+ds-1) unstable; urgency=medium
 
   * New upstream pre-release.
 
  -- Kay Hayen <kay.hayen@gmail.com>  Mon, 17 Jan 2022 11:30:36 +0100
-=======
+
 nuitka (0.6.19.4+ds-1) unstable; urgency=medium
 
   * New upstream hotfix release.
 
  -- Kay Hayen <kay.hayen@gmail.com>  Wed, 19 Jan 2022 10:02:04 +0100
->>>>>>> c1567f4d
 
 nuitka (0.6.19.3+ds-1) unstable; urgency=medium
 
