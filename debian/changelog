<<<<<<< HEAD
nuitka (0.5.15~pre2+ds-1) UNRELEASED; urgency=medium

  * New upstream pre-release.

 -- Kay Hayen <kay.hayen@gmail.com>  Sun, 06 Sep 2015 22:51:29 +0200
=======
nuitka (0.5.14.2+ds-1) unstable; urgency=medium

  * New upstream hotfix release.

 -- Kay Hayen <kay.hayen@gmail.com>  Mon, 07 Sep 2015 00:30:11 +0200
>>>>>>> 2b92284e

nuitka (0.5.14.1+ds-1) unstable; urgency=medium

  * New upstream hotfix release.

 -- Kay Hayen <kay.hayen@gmail.com>  Sun, 06 Sep 2015 22:37:22 +0200

nuitka (0.5.14+ds-1) unstable; urgency=medium

  * New upstream release.

 -- Kay Hayen <kay.hayen@gmail.com>  Thu, 27 Aug 2015 06:24:11 +0200

nuitka (0.5.13.8+ds-1) UNRELEASED; urgency=medium

  * New upstream hotfix release.

 -- Kay Hayen <kay.hayen@gmail.com>  Thu, 20 Aug 2015 11:55:53 +0200

nuitka (0.5.13.7+ds-1) UNRELEASED; urgency=medium

  * New upstream hotfix release.

 -- Kay Hayen <kay.hayen@gmail.com>  Tue, 18 Aug 2015 21:55:08 +0200

nuitka (0.5.13.6+ds-1) UNRELEASED; urgency=medium

  * New upstream hotfix release.

 -- Kay Hayen <kay.hayen@gmail.com>  Sun, 16 Aug 2015 14:38:46 +0200

nuitka (0.5.13.5+ds-1) UNRELEASED; urgency=medium

  * New upstream hotfix release.

 -- Kay Hayen <kay.hayen@gmail.com>  Sun, 16 Aug 2015 13:42:02 +0200

nuitka (0.5.13.4+ds-1) UNRELEASED; urgency=medium

  * New upstream hotfix release.

 -- Kay Hayen <kay.hayen@gmail.com>  Fri, 31 Jul 2015 17:24:40 +0200

nuitka (0.5.13.3+ds-1) UNRELEASED; urgency=medium

  * New upstream hotfix release.

 -- Kay Hayen <kay.hayen@gmail.com>  Wed, 29 Jul 2015 10:54:05 +0200

nuitka (0.5.13.2+ds-1) UNRELEASED; urgency=medium

  * New upstream hotfix release.

 -- Kay Hayen <kay.hayen@gmail.com>  Tue, 16 Jun 2015 10:29:12 +0200

nuitka (0.5.13.1+ds-1) UNRELEASED; urgency=medium

  * New upstream hotfix release.

 -- Kay Hayen <kay.hayen@gmail.com>  Mon, 04 May 2015 09:27:19 +0200

nuitka (0.5.13+ds-1) unstable; urgency=medium

  * New upstream release.

 -- Kay Hayen <kay.hayen@gmail.com>  Fri, 01 May 2015 10:44:27 +0200

nuitka (0.5.12.2+ds-1) UNRELEASED; urgency=medium

  * New upstream hotfix release.

 -- Kay Hayen <kay.hayen@gmail.com>  Sun, 26 Apr 2015 08:51:37 +0200

nuitka (0.5.12.1+ds-1) UNRELEASED; urgency=medium

  * New upstream hotfix release.

 -- Kay Hayen <kay.hayen@gmail.com>  Sat, 18 Apr 2015 09:35:06 +0200

nuitka (0.5.12+ds-1) experimental; urgency=medium

  * New upstream release.

 -- Kay Hayen <kay.hayen@gmail.com>  Mon, 06 Apr 2015 17:20:44 +0200

nuitka (0.5.11.2+ds-1) experimental; urgency=medium

  * New upstream hotfix release.

 -- Kay Hayen <kay.hayen@gmail.com>  Thu, 26 Mar 2015 20:09:06 +0100

nuitka (0.5.11.1+ds-1) experimental; urgency=medium

  * New upstream hotfix release.

 -- Kay Hayen <kay.hayen@gmail.com>  Mon, 23 Mar 2015 10:34:17 +0100

nuitka (0.5.11+ds-1) experimental; urgency=medium

  * New upstream release.

 -- Kay Hayen <kay.hayen@gmail.com>  Wed, 18 Mar 2015 08:38:39 +0100

nuitka (0.5.10.2+ds-1) experimental; urgency=medium

  * New upstream hotfix release.

 -- Kay Hayen <kay.hayen@gmail.com>  Tue, 10 Mar 2015 07:46:24 +0100

nuitka (0.5.10.1+ds-1) experimental; urgency=medium

  * New upstream hotfix release.

 -- Kay Hayen <kay.hayen@gmail.com>  Sun, 08 Mar 2015 11:56:55 +0100

nuitka (0.5.10+ds-1) experimental; urgency=medium

  * New upstream release.

 -- Kay Hayen <kay.hayen@gmail.com>  Thu, 05 Mar 2015 07:43:43 +0100

nuitka (0.5.9+ds-1) experimental; urgency=medium

  * New upstream release.

 -- Kay Hayen <kay.hayen@gmail.com>  Thu, 29 Jan 2015 08:18:06 +0100

nuitka (0.5.8+ds-1) experimental; urgency=medium

  * New upstream release.

 -- Kay Hayen <kay.hayen@gmail.com>  Thu, 15 Jan 2015 04:11:03 +0100

nuitka (0.5.7.1+ds-1) experimental; urgency=medium

  * New upstream hotfix release.

 -- Kay Hayen <kay.hayen@gmail.com>  Fri, 09 Jan 2015 13:52:15 +0100

nuitka (0.5.7+ds-1) UNRELEASED; urgency=medium

  * New upstream release.

 -- Kay Hayen <kay.hayen@gmail.com>  Thu, 01 Jan 2015 10:52:03 +0100

nuitka (0.5.6.1+ds-1) UNRELEASED; urgency=medium

  * New upstream hotfix release.

 -- Kay Hayen <kay.hayen@gmail.com>  Sun, 21 Dec 2014 08:32:58 +0100

nuitka (0.5.6+ds-1) UNRELEASED; urgency=medium

  * New upstream release.
  * Added support for hardening-wrapper to be installed.

 -- Kay Hayen <kay.hayen@gmail.com>  Fri, 19 Dec 2014 08:39:17 +0100

nuitka (0.5.5.3+ds-1) unstable; urgency=medium

  * New upstream hotfix release.
  * Added support for armhf architecture.

 -- Kay Hayen <kay.hayen@gmail.com>  Fri, 24 Oct 2014 17:33:59 +0200

nuitka (0.5.5.2+ds-1) unstable; urgency=medium

  * New upstream hotfix release.
  * Bump to Standards Version 3.9.6, no changes needed.

 -- Kay Hayen <kay.hayen@gmail.com>  Fri, 17 Oct 2014 07:56:05 +0200

nuitka (0.5.5+ds-1) unstable; urgency=medium

  * New upstream release.

 -- Kay Hayen <kay.hayen@gmail.com>  Sun, 05 Oct 2014 19:28:20 +0200

nuitka (0.5.4.3+ds-1) unstable; urgency=medium

  * New upstream hotfix release.

 -- Kay Hayen <kay.hayen@gmail.com>  Thu, 21 Aug 2014 09:41:37 +0200

nuitka (0.5.3.5+ds-1) unstable; urgency=medium

  * New upstream hotfix release.

 -- Kay Hayen <kay.hayen@gmail.com>  Fri, 18 Jul 2014 07:28:17 +0200

nuitka (0.5.3.3+ds-1) unstable; urgency=medium

  * New upstream release.
  * Original version didn't build for all versions due to error message
    changes, this release adapts to.

 -- Kay Hayen <kay.hayen@gmail.com>  Sat, 12 Jul 2014 20:50:01 +0200

nuitka (0.5.2+ds-1) unstable; urgency=medium

  * New upstream release.
  * Permit building using cowbuilder, eatmydata (Closes: #749518)
  * Do not require gcc in build-depends
    (Closes: #747984) (Closes: #748005) (Closes: #751325)

 -- Kay Hayen <kay.hayen@gmail.com>  Mon, 23 Jun 2014 08:17:57 +0200

nuitka (0.5.1.1+ds-1) unstable; urgency=medium

  * New upstream hotfix release.

 -- Kay Hayen <kay.hayen@gmail.com>  Thu, 06 Mar 2014 10:44:28 +0100

nuitka (0.5.1+ds-1) unstable; urgency=medium

  * New upstream release.

 -- Kay Hayen <kay.hayen@gmail.com>  Thu, 06 Mar 2014 09:33:51 +0100

nuitka (0.5.0.1+ds-1) unstable; urgency=medium

  * New upstream hotfix release.

 -- Kay Hayen <kay.hayen@gmail.com>  Mon, 13 Jan 2014 23:37:37 +0100

nuitka (0.5.0+ds-1) unstable; urgency=medium

  * New upstream release.
  * Added missing build dependency to process PNG images.

 -- Kay Hayen <kay.hayen@gmail.com>  Fri, 03 Jan 2014 19:18:18 +0100

nuitka (0.4.7.1+ds-1) unstable; urgency=low

  * New upstream hotfix release.

 -- Kay Hayen <kay.hayen@gmail.com>  Tue, 03 Dec 2013 08:44:31 +0100

nuitka (0.4.7+ds-1) UNRELEASED; urgency=low

  * New upstream release.
  * Handle unknown encoding error message change of CPython 2.7.6
    that was backported to CPython 2.7.5+ as well.
    (Closes: #730956)

 -- Kay Hayen <kay.hayen@gmail.com>  Mon, 02 Dec 2013 09:15:12 +0100

nuitka (0.4.6.2+ds-1) unstable; urgency=low

  * New upstream hotfix release.

 -- Kay Hayen <kayhayen@gmx.de>  Fri, 01 Nov 2013 19:07:42 +0100

nuitka (0.4.6+ds-1) unstable; urgency=low

  * New upstream release.

 -- Kay Hayen <kayhayen@gmx.de>  Sun, 27 Oct 2013 21:29:26 +0100

nuitka (0.4.5.1+ds-1) unstable; urgency=low

  * New upstream hotfix release.
  * Corrects upstream Issue#106.

 -- Kay Hayen <kayhayen@gmx.de>  Wed, 25 Sep 2013 14:29:55 +0200

nuitka (0.4.5+ds-1) unstable; urgency=low

  * New upstream release.

 -- Kay Hayen <kayhayen@gmx.de>  Sun, 18 Aug 2013 09:06:29 +0200

nuitka (0.4.4.2+ds-1) unstable; urgency=low

  * New upstream hotfix release.
  * Corrects upstream Issue#98.
  * Corrects upstream Issue#100.
  * Corrects upstream Issue#101.
  * Corrects upstream Issue#102.

 -- Kay Hayen <kayhayen@gmx.de>  Sat, 20 Jul 2013 09:08:29 +0200

nuitka (0.4.4.1+ds-1) unstable; urgency=low

  * New upstream hotfix release.
  * Corrects upstream Issue#95.
  * Corrects upstream Issue#96.

 -- Kay Hayen <kayhayen@gmx.de>  Sat, 13 Jul 2013 11:56:21 +0200

nuitka (0.4.4+ds-1) unstable; urgency=low

  * New upstream release.
  * Upstream now supports Python3.3 and threads.
  * Bump to Standards Version 3.9.4, no changes needed.
  * Fix support for modules and Python3 was broken (Closes: #711459)
  * Fix encoding error changes  Python 2.7.5 (Closes: #713531)

 -- Kay Hayen <kayhayen@gmx.de>  Tue, 25 Jun 2013 10:46:40 +0200

nuitka (0.4.3+ds-1) unstable; urgency=low

  * New upstream release.

 -- Kay Hayen <kayhayen@gmx.de>  Sat, 18 May 2013 10:16:25 +0200

nuitka (0.4.2+ds-1) unstable; urgency=low

  * New upstream release.

 -- Kay Hayen <kayhayen@gmx.de>  Fri, 29 Mar 2013 11:05:08 +0100

nuitka (0.4.1+ds-1) unstable; urgency=low

  * New upstream release.

 -- Kay Hayen <kayhayen@gmx.de>  Tue, 05 Mar 2013 08:15:41 +0100

nuitka (0.4.0+ds-1) UNRELEASED; urgency=low

  * New upstream release.
  * Changes so the Debian package can be backported to Squeeze as well.

 -- Kay Hayen <kayhayen@gmx.de>  Sat, 09 Feb 2013 10:08:15 +0100

nuitka (0.3.25+ds-1) unstable; urgency=low

  * New upstream release.
  * Register the User Manual with "doc-base".

 -- Kay Hayen <kayhayen@gmx.de>  Sun, 11 Nov 2012 13:57:32 +0100

nuitka (0.3.24.1+ds-1) unstable; urgency=low

  * New upstream hotfix release.
  * Corrects upstream Issue#46.

 -- Kay Hayen <kayhayen@gmx.de>  Sat, 08 Sep 2012 22:30:11 +0000

nuitka (0.3.24+ds-1) unstable; urgency=low

  * New upstream release.
  * Detect the absence of "g++" and gracefully fallback to the
    compiler depended on. (Closes: #682146)
  * Changed usage of "temp" files in developer scripts to be
    secure. (Closes: #682145)
  * Added support for "DEB_BUILD_OPTIONS=nocheck" to skip the
    test runs. (Closes: #683090)

 -- Kay Hayen <kayhayen@gmx.de>  Sat, 18 Aug 2012 21:19:17 +0200

nuitka (0.3.23.1+ds-1) unstable; urgency=low

  * New upstream hotfix release.
  * Corrects upstream Issue#40, Issue#41, and Issue#42.

 -- Kay Hayen <kayhayen@gmx.de>  Mon, 16 Jul 2012 07:25:41 +0200

nuitka (0.3.23+ds-1) unstable; urgency=low

  * New upstream release.
  * License for Nuitka is now Apache License 2.0, no more GPLv3.
  * Corrects upstream Issue#37 and Issue#38.

 -- Kay Hayen <kayhayen@gmx.de>  Sun, 01 Jul 2012 00:00:57 +0200

nuitka (0.3.22.1+ds-1) unstable; urgency=low

  * New upstream hotfix release.
  * Corrected copyright file syntax error found by new lintian
    version.
  * Corrects upstream Issue#19.

 -- Kay Hayen <kayhayen@gmx.de>  Sat, 16 Jun 2012 08:58:30 +0200

nuitka (0.3.22+ds-1) unstable; urgency=low

  * New upstream release.

 -- Kay Hayen <kayhayen@gmx.de>  Sun, 13 May 2012 12:51:16 +0200

nuitka (0.3.21+ds-1) unstable; urgency=low

  * New upstream release.

 -- Kay Hayen <kayhayen@gmx.de>  Thu, 12 Apr 2012 20:24:01 +0200

nuitka (0.3.20.2+ds-1) unstable; urgency=low

  * New upstream hotfix release.
  * Corrects upstream Issue#35.
  * Bump to Standards Version 3.9.3, no changes needed.
  * In the alternative build dependencies, designed to make the
    Python3 build dependency optional, put option that is going
    to work on "unstable" first. (Closes: #665021)

 -- Kay Hayen <kayhayen@gmx.de>  Tue, 03 Apr 2012 22:31:36 +0200

nuitka (0.3.20.1+ds-1) unstable; urgency=low

  * New upstream hotfix release.
  * Corrects upstream Issue#34.

 -- Kay Hayen <kayhayen@gmx.de>  Sat, 03 Mar 2012 10:18:30 +0100

nuitka (0.3.20+ds-1) unstable; urgency=low

  * New upstream release.
  * Added upstream "Changelog.rst" as "changelog"

 -- Kay Hayen <kayhayen@gmx.de>  Mon, 27 Feb 2012 09:32:10 +0100

nuitka (0.3.19.2+ds-1) unstable; urgency=low

  * New upstream hotfix release.
  * Corrects upstream Issue#32.

 -- Kay Hayen <kayhayen@gmx.de>  Sun, 12 Feb 2012 20:33:30 +0100

nuitka (0.3.19.1+ds-1) unstable; urgency=low

  * New upstream hotfix release.
  * Corrects upstream Issue#30 and Issue#31.

 -- Kay Hayen <kayhayen@gmx.de>  Sat, 28 Jan 2012 07:27:38 +0100

nuitka (0.3.19+ds-1) unstable; urgency=low

  * New upstream release.
  * Improvements to option groups layout in manpages, and broken
    whitespace for "--recurse-to" option. (Closes: #655910)
  * Documented new option "--recurse-directory" in man page with
    example.
  * Made the "debian/watch" file ignore upstream pre-releases,
    these shall not be considered for this package.
  * Aligned depended version with build depended versions.
  * Depend on "python-dev" as well, needed to compile against
    "libpython".
  * Build depend on "python-dev-all" and "python-dbg-all" to
    execute tests with both all supported Python versions.
  * Build depend on "python3.2-dev-all" and "python3-dbg-all"
    to execute tests with Python3 as well. It is currently not
    supported by upstream, this is only preparatory.
  * Added suggestion of "ccache", can speed up the compilation
    process.

 -- Kay Hayen <kayhayen@gmx.de>  Tue, 17 Jan 2012 10:29:45 +0100

nuitka (0.3.18+ds-1) unstable; urgency=low

  * New upstream release.
  * Lowered dependencies so that a backport to Ubuntu Natty and
    higher is now feasible. A "scons >=2.0.0" is good enough,
    and so is "g++-4.5" as well.
  * Don't require the PDF generation to be successful on older
    Ubuntu versions as it crashes due to old "rst2pdf" bugs.

 -- Kay Hayen <kayhayen@gmx.de>  Thu, 12 Jan 2012 19:55:43 +0100

nuitka (0.3.18~pre2+ds-1) unstable; urgency=low

  * New upstream pre-release.
  * First upload to unstable, many thanks to my reviewer and
    sponsor Yaroslav Halchenko <debian@onerussian.com>
  * New maintainer (Closes: #648489)
  * Added Developer Manual to the generated PDF documentation.
  * Added python-dbg to Build-Depends to also execcute reference
    count tests.
  * Changed copyright file to reference Apache license via its
    standard Debian location as well.

 -- Kay Hayen <kayhayen@gmx.de>  Tue, 10 Jan 2012 22:21:56 +0100

nuitka (0.3.17+ds-1) UNRELEASED; urgency=low

  * New upstream release.
  * Updated man page to use new "--recurse-*" options in examples
    over removed "--deep*" options.
  * Completed copyright file according to "licensecheck" findings
    and updated files accordingly. Put the included tests owned
    by upstream into public domain.
  * Use a "+ds" file as orig source with inline copy of Scons
    already removed instead of doing it as a patch.
  * Also removed the benchmark tests from "+ds" file, not useful
    to be provided with Nuitka.
  * Added syntax tests, these were omitted by mistake previously.
  * Run the test suite at package build time, it checks the basic
    tests, syntax error tests, program tests, and the compile
    itself test.
  * Added run time dependencies also as build time dependencies
    to be able to execute the tests.
  * Corrected handling of upstream pre-release names in the watch
    file.
  * Changed contributor notice to only require "Apache License 2.0"
    for the new parts.
  * Put Debian packaging and owned tests under "Apache License 2.0"
    as well.

 -- Kay Hayen <kayhayen@gmx.de>  Mon, 09 Jan 2012 09:02:19 +0100

nuitka (0.3.16-1) UNRELEASED; urgency=low

  * New upstream release.
  * Updated debian/copyright URI to match the latest one.
  * Updated debian/copyright to DEP5 changes.
  * Added Nuitka homepage to debian/control.
  * Added watch file, so uscan works.
  * Added git pointers to git repository and gitweb to the
    package control file.
  * Corrected examples section in man page to correctly escape "-".
  * Added meaningful "what is" to manpages.
  * Bump to Standards Version 3.9.2, no changes needed.
  * Added extended description to address lintian warning.

 -- Kay Hayen <kayhayen@gmx.de>  Sun, 18 Dec 2011 13:01:10 +0100

nuitka (0.3.15-1) UNRELEASED; urgency=low

  * New upstream release.
  * Renamed "/usr/bin/Python" to "/usr/bin/nuitka-python".
  * Added man pages for "nuitka" and "nuitka-python", the first
    with an examples section that shows the most important uses
    of the "nuitka" binary.
  * Removed foreign code for Windows generators, removed from
    debian/copyright.
  * Lowered dependency for Scons to what Ubuntu Oneiric has and
    what we have as an inline copy, (scons >=2.0.1) should be
    sufficient.
  * Recommend python-lxml, as it's used by Nuitka to dump XML
    representation.
  * Recommend python-qt4, as it may be used to display the node
    tree in a window.
  * Removed inline copy of Scons from the binary package.
  * Added patch to remove the setting nuitka package in sys.path,
    not needed in Debian.

 -- Kay Hayen <kayhayen@gmx.de>  Thu, 01 Dec 2011 22:43:33 +0100

nuitka (0.3.15pre2-1) UNRELEASED; urgency=low

  * Initial Debian package.

 -- Kay Hayen <kayhayen@gmx.de>  Fri, 11 Nov 2011 20:58:55 +0100<|MERGE_RESOLUTION|>--- conflicted
+++ resolved
@@ -1,18 +1,16 @@
-<<<<<<< HEAD
 nuitka (0.5.15~pre2+ds-1) UNRELEASED; urgency=medium
 
   * New upstream pre-release.
 
  -- Kay Hayen <kay.hayen@gmail.com>  Sun, 06 Sep 2015 22:51:29 +0200
-=======
+
 nuitka (0.5.14.2+ds-1) unstable; urgency=medium
 
   * New upstream hotfix release.
 
  -- Kay Hayen <kay.hayen@gmail.com>  Mon, 07 Sep 2015 00:30:11 +0200
->>>>>>> 2b92284e
-
-nuitka (0.5.14.1+ds-1) unstable; urgency=medium
+
+nuitka (0.5.14.1+ds-1) UNRELEASED; urgency=medium
 
   * New upstream hotfix release.
 
