--- conflicted
+++ resolved
@@ -1,8 +1,10 @@
-<<<<<<< HEAD
 nuitka (0.6.19~rc2+ds-1) unstable; urgency=medium
-=======
+
+  * New upstream pre-release.
+
+ -- Kay Hayen <kay.hayen@gmail.com>  Sun, 05 Dec 2021 09:42:31 +0100
+
 nuitka (0.6.18.2+ds-1) unstable; urgency=medium
->>>>>>> b7343d73
 
   * New upstream hotfix release.
 
@@ -18,21 +20,6 @@
 
   * New upstream release.
 
-<<<<<<< HEAD
- -- Kay Hayen <kay.hayen@gmail.com>  Sun, 05 Dec 2021 09:42:31 +0100
-
-nuitka (0.6.18.1+ds-1) unstable; urgency=medium
-
-  * New upstream hotfix release.
-
- -- Kay Hayen <kay.hayen@gmail.com>  Sat, 04 Dec 2021 18:39:19 +0100
-
-nuitka (0.6.18+ds-1) unstable; urgency=medium
-
-  * New upstream release.
-
-=======
->>>>>>> b7343d73
  -- Kay Hayen <kay.hayen@gmail.com>  Thu, 02 Dec 2021 17:33:56 +0100
 
 nuitka (0.6.17.7+ds-1) unstable; urgency=medium
