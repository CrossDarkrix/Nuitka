--- conflicted
+++ resolved
@@ -1,16 +1,14 @@
-<<<<<<< HEAD
 nuitka (1.3~rc2+ds-1) unstable; urgency=medium
 
   * New upstream pre-release.
 
  -- Kay Hayen <kay.hayen@gmail.com>  Wed, 16 Nov 2022 17:21:14 +0100
-=======
+
 nuitka (1.2.2+ds-1) unstable; urgency=medium
 
   * New upstream hotfix release.
 
  -- Kay Hayen <kay.hayen@gmail.com>  Sat, 19 Nov 2022 17:05:08 +0100
->>>>>>> 1a02ae33
 
 nuitka (1.2.1+ds-1) unstable; urgency=medium
 
