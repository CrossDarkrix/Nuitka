--- conflicted
+++ resolved
@@ -1,17 +1,15 @@
-<<<<<<< HEAD
-nuitka (0.5.6~pre3+ds-1) UNRELEASED; urgency=medium
+nuitka (0.5.6~pre4+ds-1) UNRELEASED; urgency=medium
 
   * New upstream pre-release.
 
- -- Kay Hayen <kay.hayen@gmail.com>  Sun, 05 Oct 2014 19:32:44 +0200
-=======
+ -- Kay Hayen <kay.hayen@gmail.com>  Fri, 24 Oct 2014 17:32:44 +0200
+
 nuitka (0.5.5.3+ds-1) unstable; urgency=medium
 
   * New upstream hotfix release.
   * Added support for armhf architecture.
 
  -- Kay Hayen <kay.hayen@gmail.com>  Fri, 24 Oct 2014 17:33:59 +0200
->>>>>>> d1e21b84
 
 nuitka (0.5.5.2+ds-1) unstable; urgency=medium
 
