--- conflicted
+++ resolved
@@ -1250,9 +1250,6 @@
     }
 }
 
-<<<<<<< HEAD
-#if PYTHON_VERSION < 300
-=======
 NUITKA_MAY_BE_UNUSED static bool HAS_ATTRIBUTE( PyObject *source, PyObject *attr_name )
 {
     assertObject( source );
@@ -1268,8 +1265,7 @@
     return res == 1;
 }
 
-#if PY_MAJOR_VERSION < 3
->>>>>>> 23b706c0
+#if PYTHON_VERSION < 300
 static void SET_INSTANCE( PyObject *target, PyObject *attr_name, PyObject *value )
 {
     assertObject( target );
