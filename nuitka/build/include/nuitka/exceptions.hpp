--- conflicted
+++ resolved
@@ -429,103 +429,6 @@
     PyTracebackObject *exception_tb;
 };
 
-<<<<<<< HEAD
-
-class FrameExceptionKeeper
-{
-public:
-
-    FrameExceptionKeeper()
-    {
-        this->active = false;
-
-        this->frame_exc_type = NULL;
-        this->frame_exc_value = NULL;
-        this->frame_exc_traceback = NULL;
-    }
-
-    ~FrameExceptionKeeper()
-    {
-        if ( this->active )
-        {
-            _SET_CURRENT_EXCEPTION( this->frame_exc_type, this->frame_exc_value, this->frame_exc_traceback );
-
-            Py_XDECREF( this->frame_exc_type );
-            Py_XDECREF( this->frame_exc_value );
-            Py_XDECREF( this->frame_exc_traceback );
-        }
-    }
-
-    // Preserve the exception early before the exception handler is set up, so that it can later
-    // at function exit be restored.
-    void preserveExistingException()
-    {
-        if ( this->active == false )
-        {
-            this->active = true;
-
-            PyThreadState *thread_state = PyThreadState_GET();
-
-            if ( thread_state->exc_type )
-            {
-                this->frame_exc_type = INCREASE_REFCOUNT( thread_state->exc_type );
-                this->frame_exc_value = INCREASE_REFCOUNT_X( thread_state->exc_value );
-                this->frame_exc_traceback = INCREASE_REFCOUNT_X( (PyTracebackObject *)thread_state->exc_traceback );
-            }
-            else
-            {
-                this->frame_exc_type = NULL;
-                this->frame_exc_value = NULL;
-                this->frame_exc_traceback = NULL;
-            }
-        }
-    }
-
-private:
-
-    PyObject *frame_exc_type, *frame_exc_value;
-    PyTracebackObject *frame_exc_traceback;
-    bool active;
-
-};
-
-
-class PythonExceptionStacker
-{
-public:
-
-    PythonExceptionStacker()
-    {
-        PyThreadState *thread_state = PyThreadState_GET();
-
-        this->frame_exc_type = INCREASE_REFCOUNT_X( thread_state->exc_type );
-        this->frame_exc_value = INCREASE_REFCOUNT_X( thread_state->exc_value );
-        this->frame_exc_traceback = INCREASE_REFCOUNT_X( (PyTracebackObject *)thread_state->exc_traceback );
-    }
-
-    ~PythonExceptionStacker()
-    {
-        _SET_CURRENT_EXCEPTION( this->frame_exc_type, this->frame_exc_value, this->frame_exc_traceback );
-
-        Py_XDECREF( this->frame_exc_type );
-        Py_XDECREF( this->frame_exc_value );
-        Py_XDECREF( this->frame_exc_traceback );
-    }
-
-private:
-
-    PyObject *frame_exc_type, *frame_exc_value;
-    PyTracebackObject *frame_exc_traceback;
-
-};
-
-
-class GeneratorReturnException
-{
-};
-
-=======
->>>>>>> 75b65d65
 class ContinueException
 {
 };
