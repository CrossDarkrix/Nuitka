--- conflicted
+++ resolved
@@ -31,11 +31,7 @@
 """ Options module """
 
 version_string = """\
-<<<<<<< HEAD
-Nuitka V0.3.12pre1
-=======
-Nuitka V0.3.11a
->>>>>>> b19e5f60
+Nuitka V0.3.12pre2
 Copyright (C) 2011 Kay Hayen."""
 
 from . import Utils, Tracing
