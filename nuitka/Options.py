#     Copyright 2015, Kay Hayen, mailto:kay.hayen@gmail.com
#
#     Part of "Nuitka", an optimizing Python compiler that is compatible and
#     integrates with CPython, but also works on its own.
#
#     Licensed under the Apache License, Version 2.0 (the "License");
#     you may not use this file except in compliance with the License.
#     You may obtain a copy of the License at
#
#        http://www.apache.org/licenses/LICENSE-2.0
#
#     Unless required by applicable law or agreed to in writing, software
#     distributed under the License is distributed on an "AS IS" BASIS,
#     WITHOUT WARRANTIES OR CONDITIONS OF ANY KIND, either express or implied.
#     See the License for the specific language governing permissions and
#     limitations under the License.
#
""" Options module """

version_string = """\
<<<<<<< HEAD
Nuitka V0.5.12pre1
=======
Nuitka V0.5.11.1
>>>>>>> 2675c2f7
Copyright (C) 2015 Kay Hayen."""

import logging
import re
import sys
from optparse import SUPPRESS_HELP, OptionGroup, OptionParser

from . import Utils

# Indicator if we were called as "nuitka-run" in which case we assume some
# other defaults and work a bit different with parameters.
is_nuitka_run = Utils.basename(sys.argv[0]).lower().startswith("nuitka-run")

def getVersion():
    return version_string.split()[1][1:]

def getYear():
    return int(version_string.split()[4])

if not is_nuitka_run:
    usage = "usage: %prog [--module] [--execute] [options] main_module.py"
else:
    usage = "usage: %prog [options] main_module.py"

parser = OptionParser(
    usage   = usage,
    version = getVersion()
)

# This option is obsolete, and module should be used.
parser.add_option(
    "--exe",
    action  = "store_true",
    dest    = "obsolete_executable",
    default = False,
    help    = SUPPRESS_HELP
)

parser.add_option(
    "--module",
    action  = "store_false",
    dest    = "executable",
    default = True,
    help    = """\
Create an extension module executable instead of a program. Defaults to off."""
)

parser.add_option(
    "--standalone", "--portable",
    action  = "store_true",
    dest    = "is_standalone",
    default = False,
    help    = """\
Enable standalone mode in build. This allows you to transfer the created binary
to other machines without it relying on an existing Python installation. It
implies these options: "--recurse-all --recurse-stdlib". You may also want
to use "--python-flag=no_site" to avoid the "site.py" module. Defaults to
off.""",
)

parser.add_option(
    "--nofreeze-stdlib",
    action  = "store_false",
    dest    = "freeze_stdlib",
    default = True,
    help    = """\
In standalone mode by default all modules of standard library will be frozen
as bytecode. As a result compilation time will increase very much.
""",
    )


def getSupportedPythonVersions():
    return ("2.6", "2.7", "3.2", "3.3", "3.4")

def getSupportedPythonVersionStr():
    supported_python_versions = getSupportedPythonVersions()

    supported_python_versions_str = repr(supported_python_versions)[1:-1]
    supported_python_versions_str = re.sub(
        r"(.*),(.*)$",
        r"\1, or\2",
        supported_python_versions_str
    )

    return supported_python_versions_str

parser.add_option(
    "--python-version",
    action  = "store",
    dest    = "python_version",
    choices = getSupportedPythonVersions(),
    default = None,
    help    = """\
Major version of Python to be used, one of %s.
Defaults to what you run Nuitka with.""" % (
       getSupportedPythonVersionStr()
    )
)

parser.add_option(
    "--python-debug", "--python-dbg",
    action  = "store_true",
    dest    = "python_debug",
    default = None,
    help    = """\
Use debug version or not. Default uses what you are using to run Nuitka, most
likely a non-debug version."""
)

parser.add_option(
    "--python-flag",
    action  = "append",
    dest    = "python_flags",
    default = [],
    help    = """\
Python flags to use. Default uses what you are using to run Nuitka, this
enforces a specific mode. These are options that also exist to standard
Python executable. Currently supported: "-S" (alias nosite),
"static_hashes" (not use Randomization), "no_warnings" (do not give
Python runtime warnings). Default empty."""
)


parser.add_option(
    "--warn-implicit-exceptions",
    action  = "store_true",
    dest    = "warn_implicit_exceptions",
    default = False,
    help    = """\
Given warnings for implicit exceptions detected at compile time.""",
)


recurse_group = OptionGroup(
    parser,
    "Control the recursion into imported modules"
)


recurse_group.add_option(
    "--recurse-stdlib",
    action  = "store_true",
    dest    = "recurse_stdlib",
    default = False,
    help    = """\
Also descend into imported modules from standard library. Defaults to off."""
)

recurse_group.add_option(
    "--recurse-none",
    action  = "store_true",
    dest    = "recurse_none",
    default = False,
    help    = """\
When --recurse-none is used, do not descend into any imported modules at all,
overrides all other recursion options. Defaults to off."""
)

recurse_group.add_option(
    "--recurse-all", "--recurse-on",
    action  = "store_true",
    dest    = "recurse_all",
    default = False,
    help    = """\
When --recurse-all is used, attempt to descend into all imported modules.
Defaults to off."""
)

recurse_group.add_option(
    "--recurse-to",
    action  = "append",
    dest    = "recurse_modules",
    metavar = "MODULE/PACKAGE",
    default = [],
    help    = """\
Recurse to that module, or if a package, to the whole package. Can be given
multiple times. Default empty."""
)

recurse_group.add_option(
    "--recurse-not-to",
    action  = "append",
    dest    = "recurse_not_modules",
    metavar = "MODULE/PACKAGE",
    default = [],
    help    = """\
Do not recurse to that module, or if a package, to the whole package in any
case, overrides all other options. Can be given multiple times. Default
empty."""
)

recurse_group.add_option(
    "--recurse-plugins", "--recurse-directory",
    action  = "append",
    dest    = "recurse_extra",
    metavar = "MODULE/PACKAGE",
    default = [],
    help    = """\
Recurse into that directory, no matter if it's used by the given main program
in a visible form. Overrides all other recursion options. Can be given multiple
times. Default empty."""
)

recurse_group.add_option(
    "--recurse-files", "--recurse-pattern",
    action  = "append",
    dest    = "recurse_extra_files",
    metavar = "PATTERN",
    default = [],
    help    = """\
Recurse into files matching the PATTERN. Overrides all recursion other options.
Can be given multiple times. Default empty."""
)


parser.add_option_group(recurse_group)

execute_group = OptionGroup(
    parser,
    "Immediate execution after compilation"
)

execute_group.add_option(
    "--run", "--execute",
    action  = "store_true",
    dest    = "immediate_execution",
    default = is_nuitka_run,
    help    = """\
Execute immediately the created binary (or import the compiled module).
Defaults to %s.""" %
       ("on" if is_nuitka_run else "off")
)

execute_group.add_option(
    "--execute-with-pythonpath", "--keep-pythonpath",
    action  = "store_true",
    dest    = "keep_pythonpath",
    default = False,
    help    = """\
When immediately executing the created binary (--execute), don't reset
PYTHONPATH. When all modules are successfully included, you ought to not need
PYTHONPATH anymore."""
)

parser.add_option_group(execute_group)

dump_group = OptionGroup(
    parser,
    "Dump options for internal tree"
)

dump_group.add_option(
    "--dump-xml", "--xml",
    action  = "store_true",
    dest    = "dump_xml",
    default = False,
    help    = "Dump the final result of optimization as XML, then exit."
)

dump_group.add_option(
    "--display-tree",
    action  = "store_true",
    dest    = "display_tree",
    default = False,
    help    = """\
Display the final result of optimization in a GUI, then exit."""
)

parser.add_option_group(dump_group)


codegen_group = OptionGroup(
    parser,
    "Code generation choices"
)

codegen_group.add_option(
    "--improved", "--enhanced",
    action  = "store_true",
    dest    = "improved",
    default = False,
    help    = """\
Allow minor deviations from CPython behavior, e.g. better tracebacks, which
are not really incompatible, but different.""",
)

codegen_group.add_option(
    "--code-gen-no-statement-lines",
    action  = "store_false",
    dest    = "statement_lines",
    default = True,
    help    = SUPPRESS_HELP,
#     help    = """\
# Statements shall have their line numbers set. Disable this for less precise
# exceptions and slightly faster code. Not recommended. Defaults to off."""
)

codegen_group.add_option(
    "--file-reference-choice",
    action  = "store",
    dest    = "file_reference_mode",
    choices = ("original", "runtime"),
    default = None,
    help    = """\
Select what value "__file__" is going to be. With "runtime" (default for
standalone binary mode and module mode), the created binaries and modules,
use the location of themselves to deduct the value of "__file__". Included
packages pretend to be in directories below that location. This allows you
to include data files in deployments. If you merely seek acceleration, it's
better for you to use the "original" value, where the source files location
will be used. For compatibility reasons, the "__file__" value will always
have ".py" suffix independent of what it really is."""
)

codegen_group.add_option(
    "--no-optimization",
    action  = "store_true",
    dest    = "no_optimize",
    default = False,
    help    = SUPPRESS_HELP
# """Disable all unnecessary optimizations on Python level. Defaults to off."""
)

parser.add_option_group(codegen_group)

outputdir_group = OptionGroup(
    parser,
    "Output directory choices"
)

outputdir_group.add_option(
    "--output-dir",
    action  = "store",
    dest    = "output_dir",
    metavar = "DIRECTORY",
    default = "",
    help    = """\
Specify where intermediate and final output files should be put. DIRECTORY will
be populated with C++ files, object files, etc. Defaults to current directory.
"""
)

outputdir_group.add_option(
    "--remove-output",
    action  = "store_true",
    dest    = "remove_build",
    default = False,
    help    = """\
Removes the build directory after producing the module or exe file.
Defaults to off."""
)

parser.add_option_group(outputdir_group)


windows_group = OptionGroup(
    parser,
    "Windows specific output control:"
)


debug_group = OptionGroup(
    parser,
    "Debug features"
)

debug_group.add_option(
    "--debug",
    action  = "store_true",
    dest    = "debug",
    default = False,
    help    = """\
Executing all self checks possible to find errors in Nuitka, do not use for
production. Defaults to off."""
)

debug_group.add_option(
    "--unstripped", "--no-strip", "--unstriped",
    action  = "store_true",
    dest    = "unstripped",
    default = False,
    help    = """\
Keep debug info in the resulting object file for better debugger interaction.
Defaults to off."""
)

debug_group.add_option(
    "--trace-execution",
    action  = "store_true",
    dest    = "trace_execution",
    default = False,
    help    = """\
Traced execution output, output the line of code before executing it.
Defaults to off."""
)

debug_group.add_option(
    "--recompile-c++-only",
    action  = "store_true",
    dest    = "recompile_cpp_only",
    default = False,
    help    = """\
Take existing files and compile them again.Allows compiling edited C++ files
with the C++ compiler for quick debugging changes to the generated source.
Defaults to off. Depends on compiling Python source to determine which files it
should look at."""
)

debug_group.add_option(
    "--generate-c++-only",
    action  = "store_true",
    dest    = "generate_cpp_only",
    default = False,
    help    = """\
Generate only C++ source code, and do not compile it to binary or module. This
is for debugging and code coverage analysis that doesn't waste CPU. Defaults to
off."""
)


debug_group.add_option(
    "--experimental",
    action  = "store_true",
    dest    = "experimental",
    default = False,
    help    = """\
Use features declared as 'experimental'. May have no effect if no experimental
features are present in the code. Defaults to off."""
)

# This is for testing framework, "coverage.py" hates to loose the process. And
# we can use it to make sure it's not done unknowingly.
parser.add_option(
    "--must-not-re-execute",
    action  = "store_false",
    dest    = "allow_reexecute",
    default = True,
    help    = SUPPRESS_HELP
)


parser.add_option_group(debug_group)

cpp_compiler_group = OptionGroup(
    parser,
    "Backend C++ compiler choice"
)


cpp_compiler_group.add_option(
    "--clang",
    action  = "store_true",
    dest    = "clang",
    default = False,
    help    = """\
Enforce the use of clang (needs clang 3.2 or higher).
Defaults to off."""
)

cpp_compiler_group.add_option(
    "--mingw",
    action  = "store_true",
    dest    = "mingw",
    default = False,
    help    = """\
Enforce the use of MinGW on Windows.
Defaults to off."""
)

cpp_compiler_group.add_option(
    "--msvc",
    action  = "store",
    dest    = "msvc",
    default = None,
    help    = """\
Enforce the use of specific MSVC version on Windows. Allowed values
are e.g. 9.0, 9.0exp, specify an illegal value for a list of installed
compilers. Defaults to the most recent version."""
)

cpp_compiler_group.add_option(
    "-j", "--jobs",
    action  = "store",
    dest    = "jobs",
    metavar = 'N',
    default = Utils.getCoreCount(),
    help    = """\
Specify the allowed number of parallel C++ compiler jobs. Defaults to the
system CPU count.""",
)

cpp_compiler_group.add_option(
    "--lto",
    action  = "store_true",
    dest    = "lto",
    default = False,
    help    = """\
Use link time optimizations if available and usable (g++ 4.6 and higher).
Defaults to off."""
)

parser.add_option_group(cpp_compiler_group)

tracing_group = OptionGroup(
    parser,
    "Tracing features"
)

tracing_group.add_option(
    "--show-scons",
    action  = "store_true",
    dest    = "show_scons",
    default = False,
    help    = """\
Operate Scons in non-quiet mode, showing the executed commands.
Defaults to off."""
)

tracing_group.add_option(
    "--show-progress",
    action  = "store_true",
    dest    = "show_progress",
    default = False,
    help    = """Provide progress information and statistics.
Defaults to off."""
)

tracing_group.add_option(
    "--show-modules",
    action  = "store_true",
    dest    = "show_inclusion",
    default = False,
    help    = """Provide a final summary on included modules.
Defaults to off."""
)

tracing_group.add_option(
    "--verbose",
    action  = "store_true",
    dest    = "verbose",
    default = False,
    help    = """\
Output details of actions taken, esp. in optimizations. Can become a lot.
Defaults to off."""
)

parser.add_option_group(tracing_group)

windows_group.add_option(
    "--windows-disable-console",
    action  = "store_true",
    dest    = "win_disable_console",
    default = False,
    help    = """\
When compiling for Windows, disable the console window. Defaults to off."""
)

windows_group.add_option(
    "--windows-icon", "--icon",
    action  = "store",
    dest    = "icon_path",
    metavar = "ICON_PATH",
    default = None,
    help    = "Add executable icon (Windows only).",
)

parser.add_option_group(windows_group)


# First, isolate the first non-option arguments.
if is_nuitka_run:
    count = 0

    for count, arg in enumerate(sys.argv):
        if count == 0:
            continue

        if arg[0] != '-':
            break

        # Treat "--" as a terminator.
        if arg == "--":
            count += 1
            break

    if count > 0:
        extra_args = sys.argv[count+1:]
        sys.argv = sys.argv[0:count+1]
else:
    extra_args = []

options, positional_args = parser.parse_args()

if not positional_args:
    parser.print_help()

    sys.exit("""
Error, need positional argument with python module or main program.""")

if options.verbose:
    logging.getLogger().setLevel(logging.DEBUG)
else:
    logging.getLogger().setLevel(logging.INFO)

# Standalone mode implies an executable, not importing "site" module, which is
# only for this machine, recursing to all modules, and even including the
# standard library.
if options.is_standalone:
    options.executable = True
    options.recurse_all = True
    options.recurse_stdlib = True

def shallTraceExecution():
    return options.trace_execution

def shallExecuteImmediately():
    return options.immediate_execution

def shallDumpBuiltTreeXML():
    return options.dump_xml

def shallDisplayBuiltTree():
    return options.display_tree

def shallOnlyExecCppCall():
    return options.recompile_cpp_only

def shallNotDoExecCppCall():
    return options.generate_cpp_only

def shallHaveStatementLines():
    return options.statement_lines

def shallHaveOriginalFileReference():
    if options.file_reference_mode is None:
        value = ("runtime"
                   if shallMakeModule() or isStandaloneMode() else
                 "original")
    else:
        value = options.file_reference_mode

    return value == "original"

def shallMakeModule():
    return not options.executable

def shallFollowStandardLibrary():
    return options.recurse_stdlib

def shallFollowNoImports():
    return options.recurse_none

def shallFollowAllImports():
    return options.recurse_all

def getShallFollowModules():
    return sum([ x.split(',') for x in options.recurse_modules ], [])

def isAllowedToReexecute():
    return options.allow_reexecute

for any_case_module in getShallFollowModules():
    if any_case_module.startswith('.'):
        bad = True
    else:
        for char in "/\\:":
            if  char in any_case_module:
                bad = True
                break
        else:
            bad = False

    if bad:
        sys.exit("""
Error, '--recurse-to' takes only module names, not directory path '%s'.""" % \
any_case_module)

def getShallFollowInNoCase():
    return sum([ x.split(',') for x in options.recurse_not_modules ], [])

for no_case_module in getShallFollowInNoCase():
    if no_case_module.startswith('.'):
        bad = True
    else:
        for char in "/\\:":
            if  char in no_case_module:
                bad = True
                break
        else:
            bad = False

    if bad:
        sys.exit("""
Error, '--recurse-not-to' takes only module names, not directory path '%s'.""" % \
no_case_module)


def getShallFollowExtra():
    return sum([ x.split(',') for x in options.recurse_extra ], [])

def getShallFollowExtraFilePatterns():
    return sum([ x.split(',') for x in options.recurse_extra_files ], [])

def shallWarnImplicitRaises():
    return options.warn_implicit_exceptions

def isDebug():
    return options.debug

def isPythonDebug():
    return options.python_debug or sys.flags.debug

def isOptimize():
    return not options.no_optimize

def isUnstripped():
    return options.unstripped

def getOutputPath(path):
    if options.output_dir:
        return Utils.normpath(Utils.joinpath(options.output_dir, path))
    else:
        return path

def getOutputDir():
    return options.output_dir if options.output_dir else '.'

def getPositionalArgs():
    return tuple(positional_args)

def getMainArgs():
    return tuple(extra_args)

def shallOptimizeStringExec():
    return False

def shallClearPythonPathEnvironment():
    return not options.keep_pythonpath

def isShowScons():
    return options.show_scons

def getJobLimit():
    return int(options.jobs)

def isLto():
    return options.lto

def isClang():
    return options.clang

def isMingw():
    return options.mingw

def getMsvcVersion():
    return options.msvc

def shallDisableConsoleWindow():
    return options.win_disable_console

def isFullCompat():
    return not options.improved

def isShowProgress():
    return options.show_progress

def isShowInclusion():
    return options.show_inclusion

def isRemoveBuildDir():
    return options.remove_build and not options.generate_cpp_only

def getIntendedPythonVersion():
    return options.python_version

def isExperimental():
    return hasattr(options, "experimental") and options.experimental

def isStandaloneMode():
    return options.is_standalone

def getIconPath():
    return options.icon_path

def getPythonFlags():
    result = []

    for part in options.python_flags:
        if part in ("-S", "nosite", "no_site"):
            result.append("no_site")
        elif part in ("static_hashes", "norandomization", "no_randomization"):
            result.append("no_randomization")
        elif part in ("-v", "trace_imports", "trace_import"):
            result.append("trace_imports")
        elif part in ("no_warnings", "nowarnings"):
            result.append("no_warnings")
        else:
            logging.warning("Unsupported flag '%s'.", part)

    return result

def freezeAllStdlib():
    return options.freeze_stdlib<|MERGE_RESOLUTION|>--- conflicted
+++ resolved
@@ -18,11 +18,7 @@
 """ Options module """
 
 version_string = """\
-<<<<<<< HEAD
 Nuitka V0.5.12pre1
-=======
-Nuitka V0.5.11.1
->>>>>>> 2675c2f7
 Copyright (C) 2015 Kay Hayen."""
 
 import logging
